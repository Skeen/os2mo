--- conflicted
+++ resolved
@@ -2267,7 +2267,7 @@
                         'pretty_value': 44772000,
                         'raw_value': 'urn:magenta.dk:telefon:+4544772000',
                         'validity': {
-                            'from': '2007-01-01T00:00:00+01:00',
+                            'from': '1964-05-24T00:00:00+01:00',
                             'to': None,
                         },
                     },
@@ -2279,16 +2279,12 @@
                             'user_key': 'AdressePost',
                             'uuid': 'a8c8fe66-2ab1-46ed-ba99-ed05e855d65f',
                         },
-<<<<<<< HEAD
-=======
-                        'from': '1964-05-24T00:00:00+01:00',
->>>>>>> bb3eff24
                         'href': 'https://www.openstreetmap.org/'
                         '?mlon=12.3647784&mlat=55.73404048&zoom=16',
                         'pretty_value': 'Hold-An Vej 7, 2750 Ballerup',
                         'raw_value': 'bd7e5317-4a9e-437b-8923-11156406b117',
                         'validity': {
-                            'from': '2007-01-01T00:00:00+01:00',
+                            'from': '1964-05-24T00:00:00+01:00',
                             'to': None,
                         },
                     },
@@ -2300,25 +2296,13 @@
                             'user_key': 'Email',
                             'uuid': '80764a2f-6a7b-492c-92d9-96d24ac845ea',
                         },
-<<<<<<< HEAD
-=======
-                        'from': '1964-05-24T00:00:00+01:00',
->>>>>>> bb3eff24
                         'href': 'mailto:borger@balk.dk',
                         'pretty_value': 'borger@balk.dk',
                         'raw_value': 'urn:mailto:borger@balk.dk',
                         'validity': {
-                            'from': '2007-01-01T00:00:00+01:00',
+                            'from': '1964-05-24T00:00:00+01:00',
                             'to': None,
                         },
-<<<<<<< HEAD
-=======
-                        'from': '1964-05-24T00:00:00+01:00',
-                        'href': 'tel:+4544772000',
-                        'pretty_value': 44772000,
-                        'raw_value': 'urn:magenta.dk:telefon:+4544772000',
-                        'to': None,
->>>>>>> bb3eff24
                     },
                 ],
             )
@@ -2328,39 +2312,42 @@
                 '/service/ou/921e44d3-2ec0-4c16-9935-2ec7976566dc'
                 '/details/address',
                 [{'address_type': {
-                    'example': '<UUID>',
-                    'name': 'Postadresse',
-                    'scope': 'DAR',
-                    'user_key': 'AdressePost',
-                    'uuid': 'a8c8fe66-2ab1-46ed-ba99-ed05e855d65f'},
-                  'from': '1993-01-01T00:00:00+01:00',
+                    'example': '+45 3334 9400',
+                    'name': 'Telefonnummer',
+                    'scope': 'PHONE',
+                    'user_key': 'Telefon',
+                    'uuid': 'eb520fe5-eb72-4110-b81d-9c1a129dc22a'},
+                  'href': 'tel:+4544773333',
+                  'pretty_value': 44773333,
+                  'raw_value': 'urn:magenta.dk:telefon:+4544773333',
+                  'validity': {
+                      'from': '1993-01-01T00:00:00+01:00',
+                      'to': None}},
+                 {'address_type': {
+                     'example': '<UUID>',
+                     'name': 'Postadresse',
+                     'scope': 'DAR',
+                     'user_key': 'AdressePost',
+                     'uuid': 'a8c8fe66-2ab1-46ed-ba99-ed05e855d65f'},
                   'href': 'https://www.openstreetmap.org/'
                   '?mlon=12.3597027&mlat=55.72970211&zoom=16',
                   'pretty_value': 'Banegårdspladsen 1, 2750 Ballerup',
                   'raw_value': '99b29a62-01fd-40be-b5fe-8bfc4be35e83',
-                  'to': None},
+                  'validity': {
+                      'from': '1993-01-01T00:00:00+01:00',
+                      'to': None}},
                  {'address_type': {
                      'example': 'hpe@korsbaek.dk',
                      'name': 'Emailadresse',
                      'scope': 'EMAIL',
                      'user_key': 'Email',
                      'uuid': '80764a2f-6a7b-492c-92d9-96d24ac845ea'},
-                  'from': '1993-01-01T00:00:00+01:00',
                   'href': 'mailto:ballerup-bibliotek@balk.dk',
                   'pretty_value': 'ballerup-bibliotek@balk.dk',
                   'raw_value': 'urn:mailto:ballerup-bibliotek@balk.dk',
-                  'to': None},
-                 {'address_type': {
-                     'example': '+45 3334 9400',
-                     'name': 'Telefonnummer',
-                     'scope': 'PHONE',
-                     'user_key': 'Telefon',
-                     'uuid': 'eb520fe5-eb72-4110-b81d-9c1a129dc22a'},
-                  'from': '1993-01-01T00:00:00+01:00',
-                  'href': 'tel:+4544773333',
-                  'pretty_value': 44773333,
-                  'raw_value': 'urn:magenta.dk:telefon:+4544773333',
-                  'to': None}],
+                  'validity': {
+                      'from': '1993-01-01T00:00:00+01:00',
+                      'to': None}}],
             )
 
         with self.subTest('unit address III'):
@@ -2373,12 +2360,13 @@
                     'scope': 'DAR',
                     'user_key': 'AdresseHenvendelsesSted',
                     'uuid': 'ff4ed3b4-18fc-42cf-af12-51ac7b9a069a'},
-                  'from': '2006-01-01T00:00:00+01:00',
                   'href': 'https://www.openstreetmap.org/'
                   '?mlon=12.40661136&mlat=55.72347773&zoom=16',
                   'pretty_value': 'Torvevej 21, 2740 Skovlunde',
                   'raw_value': '45b40fc3-bb75-412c-b122-d9df7b0ade94',
-                  'to': None}],
+                  'validity': {
+                      'from': '2006-01-01T00:00:00+01:00',
+                      'to': None}}],
             )
 
         with self.subTest('unit address IV'):
@@ -2391,23 +2379,25 @@
                     'scope': 'DAR',
                     'user_key': 'AdressePost',
                     'uuid': 'a8c8fe66-2ab1-46ed-ba99-ed05e855d65f'},
-                  'from': '1993-01-01T00:00:00+01:00',
                   'href': 'https://www.openstreetmap.org/'
                   '?mlon=12.37008192&mlat=55.71904978&zoom=16',
                   'pretty_value': 'Ballerup Idrætsby 38, 2750 Ballerup',
                   'raw_value': '9ab45e95-a42a-47c0-b284-e5d2377fc429',
-                  'to': None},
+                  'validity': {
+                      'from': '1993-01-01T00:00:00+01:00',
+                      'to': None}},
                  {'address_type': {
                      'example': 'hpe@korsbaek.dk',
                      'name': 'Emailadresse',
                      'scope': 'EMAIL',
                      'user_key': 'Email',
                      'uuid': '80764a2f-6a7b-492c-92d9-96d24ac845ea'},
-                  'from': '1993-01-01T00:00:00+01:00',
                   'href': 'mailto:tbri@balk.dk',
                   'pretty_value': 'tbri@balk.dk',
                   'raw_value': 'urn:mailto:tbri@balk.dk',
-                  'to': None}],
+                  'validity': {
+                      'from': '1993-01-01T00:00:00+01:00',
+                      'to': None}}],
             )
 
         with self.subTest('unit it systems'):
