#
# Copyright (c) 2017, Magenta ApS
#
# This Source Code Form is subject to the terms of the Mozilla Public
# License, v. 2.0. If a copy of the MPL was not distributed with this
# file, You can obtain one at http://mozilla.org/MPL/2.0/.
#

import copy
import datetime
import json

import freezegun

from mora import lora
from . import util


class TestCreateOrgUnit(util.LoRATestCase):
    maxDiff = None

<<<<<<< HEAD
    @freezegun.freeze_time('2017-01-01', tz_offset=1)
    def test_location_edit(self):
        self.load_sample_structures(minimal=True)

        LOCATION_URL = (
            '/o/456362c4-0ee4-4e5e-a72c-751239745e62'
            '/org-unit/2874e1dc-85e6-4269-823a-e1125484dfd3'
            '/role-types/location/'
        )

        self.assertRequestResponse(
            LOCATION_URL,
            [
                {
                    'location': {
                        'user-key': '07515902___1_______',
                        'uuid': 'b1f1817d-5f02-4331-b8b3-97330a5d3197',
                        'valid-from': '2014-05-05T19:07:48.577000+00:00',
                        'valid-to': 'infinity',
                        'vejnavn': 'Nordre Ringgade 1, 8000 Aarhus C',
                    },
                    'name': '',
                    'org-unit': '2874e1dc-85e6-4269-823a-e1125484dfd3',
                    'primaer': False,
                    'role-type': 'location',
                    'uuid': 'b1f1817d-5f02-4331-b8b3-97330a5d3197',
                    'valid-from': '01-01-2016',
                    'valid-to': 'infinity',
                },
            ],
        )

        self.assertRequestResponse(
            LOCATION_URL,
            [
                {
                    'location': {
                        'user-key': '07515902___1_______',
                        'uuid': 'b1f1817d-5f02-4331-b8b3-97330a5d3197',
                        'valid-from': '2014-05-05T19:07:48.577000+00:00',
                        'valid-to': 'infinity',
                        'vejnavn': 'Nordre Ringgade 1, 8000 Aarhus C',
                    },
                    'name': '',
                    'org-unit': '2874e1dc-85e6-4269-823a-e1125484dfd3',
                    'primaer': False,
                    'role-type': 'location',
                    'uuid': 'b1f1817d-5f02-4331-b8b3-97330a5d3197',
                    'valid-from': '01-01-2016',
                    'valid-to': 'infinity',
                },
            ],
        )

        self.assertRequestResponse(
            LOCATION_URL + 'b1f1817d-5f02-4331-b8b3-97330a5d3197',
            {
                "uuid": "2874e1dc-85e6-4269-823a-e1125484dfd3"
            },
            json={
                "location": {
                    "UUID_EnhedsAdresse":
                    "44c532e1-f617-4174-b144-d37ce9fda2bd",
                },
                "name": "",
                "org-unit": "2874e1dc-85e6-4269-823a-e1125484dfd3",
                "primaer": False,
                "role-type": "location",
                "uuid": "b1f1817d-5f02-4331-b8b3-97330a5d3197",
                "valid-from": "01-01-2016",
                "valid-to": "infinity",
                "$$hashKey": "0AP",
                "changed": True,
            },
        )

        self.assertRequestResponse(
            LOCATION_URL,
            [
                {
                    'location': {
                        'user-key': '07519651__15_______',
                        'uuid': '44c532e1-f617-4174-b144-d37ce9fda2bd',
                        'valid-from': '2014-05-05T19:07:48.577000+00:00',
                        'valid-to': 'infinity',
                        'vejnavn': 'Åbogade 15, 8200 Aarhus N',
                    },
                    'name': '',
                    'org-unit': '2874e1dc-85e6-4269-823a-e1125484dfd3',
                    'primaer': False,
                    'role-type': 'location',
                    'uuid': '44c532e1-f617-4174-b144-d37ce9fda2bd',
                    'valid-from': '01-01-2016',
                    'valid-to': 'infinity',
                },
            ],
        )

    @freezegun.freeze_time('2017-01-01', tz_offset=1)
    def test_location_edit_meta(self):
        self.load_sample_structures(minimal=True)

        LOCATION_URL = (
            '/o/456362c4-0ee4-4e5e-a72c-751239745e62'
            '/org-unit/2874e1dc-85e6-4269-823a-e1125484dfd3'
            '/role-types/location/'
        )

        def check(primary, name):
            self.assertRequestResponse(
                LOCATION_URL,
                [
                    {
                        'location': {
                            'user-key': '07515902___1_______',
                            'uuid': 'b1f1817d-5f02-4331-b8b3-97330a5d3197',
                            'valid-from': '2014-05-05T19:07:48.577000+00:00',
                            'valid-to': 'infinity',
                            'vejnavn': 'Nordre Ringgade 1, 8000 Aarhus C',
                        },
                        'name': name,
                        'org-unit': '2874e1dc-85e6-4269-823a-e1125484dfd3',
                        'primaer': primary,
                        'role-type': 'location',
                        'uuid': 'b1f1817d-5f02-4331-b8b3-97330a5d3197',
                        'valid-from': '01-01-2016',
                        'valid-to': 'infinity',
                    },
                ],
            )

        # Initial sanity check
        check(False, '')

        # Edit primary only
        self.assertRequestResponse(
            LOCATION_URL + '44c532e1-f617-4174-b144-d37ce9fda2bd',
            {
                "uuid": "2874e1dc-85e6-4269-823a-e1125484dfd3"
            },
            json={
                "changed": True,
                "location": {
                    "uuid": "b1f1817d-5f02-4331-b8b3-97330a5d3197",
                },
                "name": "",
                "org-unit": "2874e1dc-85e6-4269-823a-e1125484dfd3",
                "primaer": True,
                "role-type": "location",
                "uuid": "b1f1817d-5f02-4331-b8b3-97330a5d3197",
                "valid-from": "01-01-2016",
                "valid-to": "infinity"
            },
        )

        check(True, '')

        # Edit name only
        self.assertRequestResponse(
            LOCATION_URL + '44c532e1-f617-4174-b144-d37ce9fda2bd',
            {
                "uuid": "2874e1dc-85e6-4269-823a-e1125484dfd3"
            },
            json={
                "changed": True,
                "location": {
                    "uuid": "b1f1817d-5f02-4331-b8b3-97330a5d3197",
                },
                "name": "No Name No Name No Name",
                "org-unit": "2874e1dc-85e6-4269-823a-e1125484dfd3",
                "primaer": True,
                "role-type": "location",
                "uuid": "b1f1817d-5f02-4331-b8b3-97330a5d3197",
                "valid-from": "01-01-2016",
                "valid-to": "infinity"
            },
        )

        check(True, 'No Name No Name No Name')

        # Edit both
        self.assertRequestResponse(
            LOCATION_URL + '44c532e1-f617-4174-b144-d37ce9fda2bd',
            {
                "uuid": "2874e1dc-85e6-4269-823a-e1125484dfd3"
            },
            json={
                "changed": True,
                "location": {
                    "uuid": "b1f1817d-5f02-4331-b8b3-97330a5d3197",
                },
                "name": "Totally unnamed",
                "org-unit": "2874e1dc-85e6-4269-823a-e1125484dfd3",
                "primaer": False,
                "role-type": "location",
                "uuid": "b1f1817d-5f02-4331-b8b3-97330a5d3197",
                "valid-from": "01-01-2016",
                "valid-to": "infinity"
            },
        )

        check(False, 'Totally unnamed')

    @freezegun.freeze_time('2010-06-01 12:00:00', tz_offset=+1)
=======
    @freezegun.freeze_time('2016-06-01 12:00:00', tz_offset=+1)
>>>>>>> 2ef7064f
    def test_should_create_org_unit_with_virkning_to_infinity(self):
        self.load_sample_structures()

        root = '2874e1dc-85e6-4269-823a-e1125484dfd3'
        org = '456362c4-0ee4-4e5e-a72c-751239745e62'

        # Check that the GET requests made to MORa by the frontend
        # before the actual POST request are working

        self.assert200(
            self.client.get('/role-types/contact/facets/type/classes/'
                            '?facetKey=Contact_channel_location'))
        self.assert200(
            self.client.get('/role-types/contact/facets/properties/classes/'))
        self.assert200(
            self.client.get('/o/%s/full-hierarchy?effective-date='
                            '01-06-2016&query=&treeType=treeType' % org))
        self.assert200(self.client.get(
            '/addressws/geographical-location?local=%s&vejnavn=pile' % org))

        # Check POST request

        payload = {
            "user-key": "NULL",
            "name": "NyEnhed",
            "valid-from": "01-02-2016",
            "org": org,
            "parent": root,
            "type": {
                "name": "Afdeling",
                "userKey": "Afdeling",
                "uuid": "32547559-cfc1-4d97-94c6-70b192eff825"
            },
            "locations": [
                {
                    "name": "lnavn",
                    "primaer": True,
                    "location": {
                        "UUID_EnhedsAdresse":
                            "98001816-a7cc-4115-a9e6-2c5c06c79e5d",
                        "postdistrikt": "Risskov",
                        "postnr": "8240",
                        "vejnavn": "Pilevej 2, 8240 Risskov"
                    },
                    "contact-channels": [
                        {
                            "contact-info": "12345678",
                            "visibility": {
                                "name": "N/A",
                                "user-key": "N/A",
                                "uuid": "00000000-0000-0000-0000-000000000000"
                            },
                            "type": {
                                "name": "Phone Number",
                                "prefix": "urn:magenta.dk:telefon:",
                                "uuid": "b7ccfb21-f623-4e8f-80ce-89731f726224"
                            }
                        }
                    ]
                }
            ]
        }
        r = self.client.post('/o/' + org + '/org-unit',
                             data=json.dumps(payload),
                             content_type='application/json')
        self.assertEqual(201, r.status_code)

        # Get the UUID of the org unit just created
        uuid = r.json['uuid']

        # TODO: not checking gyldighed in (-inf, date]
        lora_response = lora.organisationenhed(
            uuid=uuid)[0]['registreringer'][-1]
        lora_response.pop('fratidspunkt')

        expected_response = util.jsonfile_to_dict(
            'tests/integration_test_data/create_org_unit_infinity.json')
        expected_response.pop('fratidspunkt')

        self.assertEqual(expected_response, lora_response)

        # Check that the GET requests made to MORa by the frontend
        # after the actual POST request are working

        # Convert 'now' (from freezegun) to epoch seconds
        now = datetime.datetime.today().strftime('%s') + '000'

        self.assert200(self.client.get(
            '/o/%s/full-hierarchy?effective-date=&query='
            '&treeType=treeType&t=%s' % (org, now)))
        self.assert200(self.client.get(
            '/o/%s/full-hierarchy?effective-date=&query='
            '&treeType=specific&orgUnitId=%s&t=%s' % (org, root, now)))

        # TODO: it is confusing (i.e. less analysable) that the rename test
        # below is located under the class TestCreateOrgUnit

        with self.subTest('rename'):
            r = self.client.get('/o/{}/org-unit/{}/'.format(org, uuid), )

            self.assert200(r)

            postdata = r.json[0]
            postdata["name"] = "MindreNyEnhed"
            postdata["valid-from"] = "05-02-2016"

            r = self.client.post(
                '/o/{}/org-unit/{}?rename=true'.format(org, uuid),
                data=json.dumps(postdata),
                content_type='application/json',
            )
            self.assert200(r)

            with self.subTest('history'):
                r = self.client.get('/o/{}/org-unit/{}/history/'.format(org,
                                                                        uuid))
                self.assertEqual(r.status_code, 200)

                entries = r.json

                for k in 'date', 'from', 'to':
                    for entry in entries:
                        del entry[k]

                self.assertEqual(entries, [
                    {
                        'action': 'Omdøb enhed',
                        'changedBy': '42c432e8-9c4a-11e6-9f62-873cf34a735f',
                        'object': uuid,
                        'section': 'Rettet',
                    },
                    {
                        'action': 'Oprettet i MO',
                        'changedBy': '42c432e8-9c4a-11e6-9f62-873cf34a735f',
                        'object': uuid,
                        'section': 'Opstaaet',
                    },
                ])

    @freezegun.freeze_time('2010-06-01 12:00:00', tz_offset=+1)
    def test_should_create_org_unit_with_virkning_to_2011_01_01(self):
        self.load_sample_structures()

        root = '2874e1dc-85e6-4269-823a-e1125484dfd3'
        org = '456362c4-0ee4-4e5e-a72c-751239745e62'

        payload = {
            "user-key": "NULL",
            "name": "NyEnhed",
            "valid-from": "01-01-2010",
            "valid-to": "01-01-2011",
            "org": org,
            "parent": root,
            "type": {
                "name": "Afdeling",
                "userKey": "Afdeling",
                "uuid": "32547559-cfc1-4d97-94c6-70b192eff825"
            },
            "locations": [
                {
                    "name": "lnavn",
                    "primaer": True,
                    "location": {
                        "UUID_EnhedsAdresse":
                            "98001816-a7cc-4115-a9e6-2c5c06c79e5d",
                        "postdistrikt": "Risskov",
                        "postnr": "8240",
                        "vejnavn": "Pilevej 2, 8240 Risskov"
                    },
                    "contact-channels": [
                        {
                            "contact-info": "12345678",
                            "visibility": {
                                "name": "N/A",
                                "user-key": "N/A",
                                "uuid": "00000000-0000-0000-0000-000000000000"
                            },
                            "type": {
                                "name": "Phone Number",
                                "prefix": "urn:magenta.dk:telefon:",
                                "uuid": "b7ccfb21-f623-4e8f-80ce-89731f726224"
                            }
                        }
                    ]
                }
            ]
        }
        r = self.client.post('/o/' + org + '/org-unit',
                             data=json.dumps(payload),
                             content_type='application/json')
        self.assertEqual(201, r.status_code)

        # Get the UUID of the org unit just created
        uuid = r.json['uuid']

        lora_response = lora.organisationenhed(
            uuid=uuid, virkningtil='infinity')[0]['registreringer'][-1]
        lora_response.pop('fratidspunkt')

        expected_response = util.jsonfile_to_dict(
            'tests/integration_test_data/create_org_unit_2011-01-01.json')
        expected_response.pop('fratidspunkt')

        self.assertEqual(expected_response, lora_response)

    @freezegun.freeze_time('2017-01-01 12:00:00', tz_offset=+1)
    def test_permanent_rename(self):
        self.load_sample_structures()

        PARENTID = '2874e1dc-85e6-4269-823a-e1125484dfd3'
        ORGID = '456362c4-0ee4-4e5e-a72c-751239745e62'
        UNITID = '9d07123e-47ac-4a9a-88c8-da82e3a4bc9e'

        expected = {
            "activeName": "Humanistisk fakultet",
            "hasChildren": True,
            "name": "Humanistisk fakultet",
            "org": ORGID,
            "parent": PARENTID,
            "parent-object": {
                "activeName":
                    "Overordnet Enhed",
                "hasChildren": True,
                "name": "Overordnet Enhed",
                "org": ORGID,
                "parent": None,
                "parent-object": None,
                "type": {"name": "Afdeling"},
                "user-key": "root",
                "uuid": PARENTID,
                "valid-from": "01-01-2016",
                "valid-to": "infinity",
            },
            'type': {'name': 'Institut'},
            "user-key": "hum",
            "uuid": UNITID,
            "valid-from": "01-01-2016",
            "valid-to": "infinity",
        }

        self.assertRequestResponse(
            '/o/{}/org-unit/{}/'.format(ORGID, UNITID),
            [expected],
        )

        postdata = copy.deepcopy(expected)
        postdata["name"] = "Humanistisk fikultat"
        postdata["valid-from"] = "01-06-2016"
        del postdata["valid-to"]

        r = self.client.post(
            '/o/{}/org-unit/{}?rename=true'.format(ORGID, UNITID),
            data=json.dumps(postdata),
            content_type='application/json',
        )

        self.assert200(r)
        self.assertEquals(r.json, {'uuid': UNITID})

    def test_org_unit_deletion(self):
        with freezegun.freeze_time('2017-01-01'):
            self.load_sample_structures()

            hierarchy_path = (
                '/o/456362c4-0ee4-4e5e-a72c-751239745e62/full-hierarchy?'
                'treeType=specific'
                '&orgUnitId=da77153e-30f3-4dc2-a611-ee912a28d8aa'
            )

            orgunit_path = (
                '/o/456362c4-0ee4-4e5e-a72c-751239745e62'
                '/org-unit/04c78fc2-72d2-4d02-b55f-807af19eac48'
            )

            expected_existing = [
                {
                    'children': [],
                    'hasChildren': False,
                    'name': 'Afdeling for Samtidshistorik',
                    'org': '456362c4-0ee4-4e5e-a72c-751239745e62',
                    'parent': 'da77153e-30f3-4dc2-a611-ee912a28d8aa',
                    'user-key': 'frem',
                    'type': {'name': 'Afdeling'},
                    'uuid': '04c78fc2-72d2-4d02-b55f-807af19eac48',
                    'valid-from': '01-01-2016',
                    'valid-to': '01-01-2018',
                },
            ]

            # check our preconditions
            self.assertEqual(
                self.client.get(hierarchy_path).json,
                expected_existing,
            )

            self.assertEqual(
                lora.organisationenhed.get(
                    '04c78fc2-72d2-4d02-b55f-807af19eac48',
                    virkningfra='-infinity', virkningtil='infinity',
                )['tilstande'],
                {
                    'organisationenhedgyldighed': [
                        {
                            'gyldighed': 'Aktiv',
                            'virkning': {
                                'from': '2016-01-01 00:00:00+01',
                                'from_included': True,
                                'to': '2018-01-01 00:00:00+01',
                                'to_included': False,
                            },
                        },
                        {
                            'gyldighed': 'Inaktiv',
                            'virkning': {
                                'from': '2018-01-01 00:00:00+01',
                                'from_included': True,
                                'to': 'infinity',
                                'to_included': False,
                            },
                        },
                    ],
                },
            )

            # expire the unit at 1 March 2017
            self.assertRequestResponse(
                orgunit_path + '?endDate=01-03-2017',
                {
                    'uuid': '04c78fc2-72d2-4d02-b55f-807af19eac48',
                },
                method='DELETE',
            )

            self.assertEqual(
                lora.organisationenhed.get(
                    '04c78fc2-72d2-4d02-b55f-807af19eac48',
                    virkningfra='-infinity', virkningtil='infinity',
                )['tilstande'],
                {
                    'organisationenhedgyldighed': [
                        {
                            'gyldighed': 'Aktiv',
                            'virkning': {
                                'from': '2016-01-01 00:00:00+01',
                                'from_included': True,
                                'to': '2017-03-01 00:00:00+01',
                                'to_included': False,
                            },
                        },
                        {
                            'gyldighed': 'Inaktiv',
                            'virkning': {
                                'from': '2017-03-01 00:00:00+01',
                                'from_included': True,
                                'to': 'infinity',
                                'to_included': False,
                            },
                        },
                    ],
                },
            )

        # check that it's gone
        with freezegun.freeze_time('2017-06-01'):
            self.assertEqual(
                self.client.get(hierarchy_path).json,
                [],
            )

        with self.assertRaises(AssertionError):
            # the test below fails, for now...

            # but not too gone...
            with freezegun.freeze_time('2017-02-01'):
                self.assertEqual(
                    self.client.get(hierarchy_path).json,
                    expected_existing,
                )<|MERGE_RESOLUTION|>--- conflicted
+++ resolved
@@ -19,7 +19,6 @@
 class TestCreateOrgUnit(util.LoRATestCase):
     maxDiff = None
 
-<<<<<<< HEAD
     @freezegun.freeze_time('2017-01-01', tz_offset=1)
     def test_location_edit(self):
         self.load_sample_structures(minimal=True)
@@ -223,10 +222,7 @@
 
         check(False, 'Totally unnamed')
 
-    @freezegun.freeze_time('2010-06-01 12:00:00', tz_offset=+1)
-=======
     @freezegun.freeze_time('2016-06-01 12:00:00', tz_offset=+1)
->>>>>>> 2ef7064f
     def test_should_create_org_unit_with_virkning_to_infinity(self):
         self.load_sample_structures()
 
@@ -448,7 +444,7 @@
             "parent": PARENTID,
             "parent-object": {
                 "activeName":
-                    "Overordnet Enhed",
+                "Overordnet Enhed",
                 "hasChildren": True,
                 "name": "Overordnet Enhed",
                 "org": ORGID,
