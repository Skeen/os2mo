#
# Copyright (c) 2017, Magenta ApS
#
# This Source Code Form is subject to the terms of the Mozilla Public
# License, v. 2.0. If a copy of the MPL was not distributed with this
# file, You can obtain one at http://mozilla.org/MPL/2.0/.
#

import collections
import datetime
import itertools
import os

import flask

from . import lora

basedir = os.path.dirname(__file__)
staticdir = os.path.join(basedir, 'static')

app = flask.Flask(__name__, static_url_path='')


@app.route('/')
def root():
    return flask.send_from_directory(staticdir, 'index.html')


@app.route('/scripts/<path:path>')
def send_scripts(path):
    return flask.send_from_directory(staticdir, os.path.join('scripts', path))


@app.route('/styles/<path:path>')
def send_styles(path):
    return flask.send_from_directory(staticdir, os.path.join('styles', path))


@app.route('/service/user/<user>/login', methods=['POST'])
def login(user):
    r = lora.login(user, flask.request.get_json()['password'])

    if r:
        return flask.jsonify(r)
    else:
        return '', 401


@app.route('/service/user/<user>/logout', methods=['POST'])
def logout(user):
    return flask.jsonify(
        lora.logout(user, flask.request.headers['X-AUTH-TOKEN'])
    )


@app.route('/acl/', methods=['POST', 'GET'])
def acl():
    return flask.jsonify([])


@app.route('/o/')
def list_organisations():
    orgs = lora.organisation(uuid=lora.organisation(bvn='%'))

    def convert(org):
        reg = org['registreringer'][-1]
        attrs = reg['attributter']['organisationegenskaber'][0]
        return {
            'name': attrs['organisationsnavn'],
            'user-key': attrs['brugervendtnoegle'],
            'uuid': org['id'],
            'valid-from': attrs['virkning']['from'],
            'valid-to': attrs['virkning']['to'],
        }

    return flask.jsonify(list(map(convert, orgs)))


@app.route('/o/<uuid:orgid>/full-hierarchy')
def full_hierarchy(orgid):
    args = flask.request.args
    treeType = args.get('treeType', None)

    org = lora.organisation(uuid=orgid)[0]

    if treeType == 'specific':
        orgunitids = lora.organisationenhed(tilhoerer=orgid,
                                            overordnet=args['orgUnitId'])
    else:
        orgunitids = lora.organisationenhed(tilhoerer=orgid)

    orgunits = {
        orgunit['id']: orgunit['registreringer']
        for orgunit in itertools.chain.from_iterable(
                lora.organisationenhed(uuid=orgunitids[i:i+100])
                for i in range(0, len(orgunitids), 100)
        )
    }

    children = collections.defaultdict(set)
    roots = set()

    for orgunitid, orgunit in orgunits.items():
        assert orgunit[-1]['relationer'].get('overordnet', []), \
            'missing superior unit for ' + orgunitid
        assert len(orgunit[-1]['relationer']['overordnet']) == 1, \
            'too many superior units for ' + orgunitid

        for parent in orgunit[-1]['relationer']['overordnet']:
            if 'uuid' in parent:
                children[parent['uuid']].add(orgunitid)
            elif 'urn' in parent:
                continue
            else:
                # empty, so root unit
                roots.add(orgunitid)

    def convert(unitid):
        try:
            reg = orgunits[unitid][-1]
        except:
            print(unitid, orgunits.keys())
            raise
        attrs = reg['attributter']['organisationenhedegenskaber'][0]
        rels = reg['relationer']

        has_children = bool(
            children[unitid] or
            lora.organisationenhed(tilhoerer=orgid, overordnet=unitid)
        )

        return {
            'name': attrs['enhedsnavn'],
            'user-key': attrs['brugervendtnoegle'],
            'uuid': unitid,
            'valid-from': attrs['virkning']['from'],
            'valid-to': attrs['virkning']['to'],
            'hasChildren': has_children,
            'children': [
                convert(childid) for childid in sorted(children[unitid])
<<<<<<< HEAD
            ] if not treeType else [],
=======
            ] if has_children and not treeType else [],
>>>>>>> ddb5b417
            'org': str(orgid),
            'parent': rels['overordnet'][0].get('uuid', ''),
        }

    if treeType == 'specific':
        return flask.jsonify(list(map(convert, orgunitids)))
    elif len(roots) == 1:
        root = convert(roots.pop())
        if root['parent']:
            return flask.jsonify(root)
        else:
            orgreg = org['registreringer'][-1]
            orgattrs = orgreg['attributter']['organisationegenskaber'][0]
            return flask.jsonify({
                'hierarchy': root,
                'name': orgattrs['organisationsnavn'],
                'user-key': orgattrs['brugervendtnoegle'],
                'uuid': org['id'],
                'valid-from': orgattrs['virkning']['from'],
                'valid-to': orgattrs['virkning']['to'],
            })
    else:
        return flask.jsonify(list(map(convert, roots)))


@app.route('/o/<uuid:orgid>/org-unit/')
@app.route('/o/<uuid:orgid>/org-unit/<uuid:unitid>/')
def get_orgunit(orgid, unitid=None):
    params = {
        'tilhoerer': orgid,
        'uuid': unitid or flask.request.args.get('query', []),
    }

    validity = flask.request.args.get('validity', 'current')
    if validity == 'current':
        params['virkningfra'] = str(datetime.date.today())
        params['virkningtil'] = str(datetime.date.today() +
                                    datetime.timedelta(days=1))
    elif validity == 'past':
        # FIXME: this includes 'current' unless created today
        params['virkningfra'] = '-infinity'
        params['virkningtil'] = str(datetime.datetime.now())
    elif validity == 'future':
        # FIXME: this includes 'current' unless it expires today
        params['virkningfra'] = str(datetime.date.today() +
                                    datetime.timedelta(days=1))
        params['virkningtil'] = 'infinity'

    orgunitids = set(lora.organisationenhed(**params))

    def convert(unitid):
        orgunit = lora.organisationenhed(uuid=unitid)[0]
        reg = orgunit['registreringer'][-1]
        attrs = reg['attributter']['organisationenhedegenskaber'][0]
        rels = reg['relationer']

        childids = lora.organisationenhed(tilhoerer=orgid, overordnet=unitid)

        parentid = rels['overordnet'][0].get('uuid', None)

        return {
            "activeName": attrs['enhedsnavn'],
            "hasChildren": bool(childids),
            "name": attrs['enhedsnavn'],
            "org": str(orgid),
            "parent": rels['overordnet'][0].get('uuid', ''),
            "parent-object": convert(parentid) if parentid else None,
            "user-key": attrs['brugervendtnoegle'],
            "uuid": unitid,
            'valid-from': attrs['virkning']['from'],
            'valid-to': attrs['virkning']['to'],
        }

    return flask.jsonify([
        convert(orgunitid) for orgunitid in orgunitids
    ])


@app.route('/o/<uuid:orgid>/org-unit/<uuid:unitid>/role-types/')
def list_roles(orgid, unitid):
    return flask.jsonify([])


@app.route('/o/<uuid:orgid>/org-unit/<uuid:unitid>/role-types/<role>/')
def get_role(orgid, unitid, role):
    return flask.jsonify([])<|MERGE_RESOLUTION|>--- conflicted
+++ resolved
@@ -138,11 +138,7 @@
             'hasChildren': has_children,
             'children': [
                 convert(childid) for childid in sorted(children[unitid])
-<<<<<<< HEAD
-            ] if not treeType else [],
-=======
             ] if has_children and not treeType else [],
->>>>>>> ddb5b417
             'org': str(orgid),
             'parent': rels['overordnet'][0].get('uuid', ''),
         }
