#
# Copyright (c) 2017-2018, Magenta ApS
#
# This Source Code Form is subject to the terms of the Mozilla Public
# License, v. 2.0. If a copy of the MPL was not distributed with this
# file, You can obtain one at http://mozilla.org/MPL/2.0/.
#

from os import path as _path

from . import util as _util

BASE_DIR = _path.dirname(_path.dirname(_path.abspath(__file__)))
CONFIG_FILE = _path.join(BASE_DIR, 'config', 'mora.json')

MAX_REQUEST_LENGTH = 4096
DEFAULT_PAGE_SIZE = 2000

LORA_URL = 'http://mox.lxc/'
CA_BUNDLE = None

AUTH = 'token'  # 'sso' or 'token'

SESSION_FILE_DIR = '/tmp'

# Token auth config
SAML_IDP_TYPE = 'wso2'
SAML_IDP_URL = None
SAML_ENTITY_ID = 'localhost'
SAML_IDP_INSECURE = False
<<<<<<< HEAD
=======

# SSO config
SSO_SAML_METADATA_URL = '/url/to/sso/metadata'
SSO_SAML_USERNAME_ATTR = ''
>>>>>>> cd2d5445

SP_SERVICE_UUID = ""
SP_SERVICE_AGREEMENT_UUID = ""
SP_MUNICIPALITY_UUID = ""
SP_SYSTEM_UUID = ""
SP_CERTIFICATE_PATH = ""

PROD_MODE = False

_util.update_config(globals(), CONFIG_FILE)<|MERGE_RESOLUTION|>--- conflicted
+++ resolved
@@ -28,13 +28,10 @@
 SAML_IDP_URL = None
 SAML_ENTITY_ID = 'localhost'
 SAML_IDP_INSECURE = False
-<<<<<<< HEAD
-=======
 
 # SSO config
 SSO_SAML_METADATA_URL = '/url/to/sso/metadata'
 SSO_SAML_USERNAME_ATTR = ''
->>>>>>> cd2d5445
 
 SP_SERVICE_UUID = ""
 SP_SERVICE_AGREEMENT_UUID = ""
