#
# Copyright (c) 2017-2018, Magenta ApS
#
# This Source Code Form is subject to the terms of the Mozilla Public
# License, v. 2.0. If a copy of the MPL was not distributed with this
# file, You can obtain one at http://mozilla.org/MPL/2.0/.
#
import enum
import functools
import operator
import typing

# Common

VALID_FROM = 'valid_from'
VALID_TO = 'valid_to'
TO = 'to'
FROM = 'from'
NAME = 'name'
USER_KEY = 'user_key'
VALUE = 'value'
HREF = 'href'
UUID = 'uuid'
URN = 'urn'
VALIDITY = 'validity'
ORG = 'org'
ORG_UNIT = 'org_unit'
PERSON = 'person'
JOB_FUNCTION = 'job_function'
ITSYSTEM = 'itsystem'
ADDRESS = 'address'
ITSYSTEM_KEY = 'IT-system'
<<<<<<< HEAD
USER_SETTINGS = 'user_settings'
=======
EMPLOYEE = "employee"
LOCATION = 'location'
ERROR = 'error'
>>>>>>> 2724c8c2

# Address
ADDRESS_KEY = 'Adresse'
ADDRESS_TYPE = 'address_type'

# Employee
CPR_NO = 'cpr_no'


# Engagement
ENGAGEMENT_KEY = 'Engagement'
ENGAGEMENT_TYPE = 'engagement_type'

# Association
ASSOCIATION_KEY = 'Tilknytning'
ASSOCIATION_TYPE = 'association_type'

# Role type
ROLE_KEY = 'Rolle'
ROLE_TYPE = 'role_type'

# Leave
LEAVE_KEY = 'Orlov'
LEAVE_TYPE = 'leave_type'

# Manager
MANAGER_KEY = 'Leder'
MANAGER_TYPE = 'manager_type'
MANAGER_LEVEL = 'manager_level'
RESPONSIBILITY = 'responsibility'
MANAGER_ADDRESS_TYPE = 'manager_address_type'

# Org unit
ORG_UNIT_TYPE = 'org_unit_type'
PARENT = 'parent'
ADDRESSES = 'addresses'

RELATION_TRANSLATIONS = {
    'engagement': ENGAGEMENT_KEY.lower(),
    'association': ASSOCIATION_KEY.lower(),
    'it': ITSYSTEM_KEY.lower(),
    'role': ROLE_KEY.lower(),
    'address': ADDRESS_KEY.lower(),
    'manager': MANAGER_KEY.lower(),
    'leave': LEAVE_KEY.lower(),
}


#
# TYPES
#

@enum.unique
class FieldTypes(enum.IntEnum):
    '''The different kinds of fields we support'''
    ZERO_TO_ONE, ZERO_TO_MANY, ADAPTED_ZERO_TO_MANY = range(3)


class FieldTuple(object):
    __slots__ = (
        '__path',
        '__type',
        '__filter_fn',
    )

    def __init__(self, path: typing.Tuple[str, str], type: FieldTypes,
                 filter_fn: typing.Callable[[dict], bool]=None):
        self.__path = path
        self.__type = type
        self.__filter_fn = filter_fn

    def get(self, obj):
        try:
            props = functools.reduce(operator.getitem, self.path, obj)
        except (LookupError, TypeError):
            return []

        return list(filter(self.filter_fn, props))

    __call__ = get

    @property
    def path(self) -> typing.Tuple[str, str]:
        return self.__path

    @property
    def type(self) -> FieldTypes:
        return self.__type

    @property
    def filter_fn(self) -> typing.Callable[[dict], bool]:
        return self.__filter_fn

    def __repr__(self):
        return '{}({!r}, FieldTypes.{}, {!r})'.format(
            type(self).__name__,
            self.path,
            self.type.name,
            self.filter_fn,
        )


#
# MAPPINGS
#


ORG_FUNK_GYLDIGHED_FIELD = FieldTuple(
    path=('tilstande', 'organisationfunktiongyldighed'),
    type=FieldTypes.ZERO_TO_ONE,
)

ORG_FUNK_EGENSKABER_FIELD = FieldTuple(
    path=('attributter', 'organisationfunktionegenskaber'),
    type=FieldTypes.ZERO_TO_ONE,
)

ORG_FUNK_TYPE_FIELD = FieldTuple(
    path=('relationer', 'organisatoriskfunktionstype'),
    type=FieldTypes.ZERO_TO_ONE,
)

JOB_FUNCTION_FIELD = FieldTuple(
    path=('relationer', 'opgaver'),
    type=FieldTypes.ADAPTED_ZERO_TO_MANY,
)

ORG_FUNK_TYPE_FIELD = FieldTuple(
    path=('relationer', 'organisatoriskfunktionstype'),
    type=FieldTypes.ZERO_TO_ONE,
)

ASSOCIATED_ORG_UNIT_FIELD = FieldTuple(
    path=('relationer', 'tilknyttedeenheder'),
    type=FieldTypes.ADAPTED_ZERO_TO_MANY,
)

ASSOCIATED_ORG_FIELD = FieldTuple(
    path=('relationer', 'tilknyttedeorganisationer'),
    type=FieldTypes.ADAPTED_ZERO_TO_MANY,
)

ORG_UNIT_GYLDIGHED_FIELD = FieldTuple(
    path=('tilstande', 'organisationenhedgyldighed'),
    type=FieldTypes.ZERO_TO_ONE,
)

ORG_UNIT_EGENSKABER_FIELD = FieldTuple(
    path=('attributter', 'organisationenhedegenskaber'),
    type=FieldTypes.ZERO_TO_ONE,
)

ORG_UNIT_TYPE_FIELD = FieldTuple(
    path=('relationer', 'enhedstype'),
    type=FieldTypes.ZERO_TO_ONE,
)

PARENT_FIELD = FieldTuple(
    path=('relationer', 'overordnet'),
    type=FieldTypes.ZERO_TO_ONE,
)

BELONGS_TO_FIELD = FieldTuple(
    path=('relationer', 'tilhoerer'),
    type=FieldTypes.ZERO_TO_ONE,
)

USER_FIELD = FieldTuple(
    path=('relationer', 'tilknyttedebrugere'),
    type=FieldTypes.ADAPTED_ZERO_TO_MANY,
)

ADDRESSES_FIELD = FieldTuple(
    path=('relationer', 'adresser'),
    type=FieldTypes.ZERO_TO_MANY,
)

SINGLE_ADDRESS_FIELD = FieldTuple(
    path=('relationer', 'adresser'),
    type=FieldTypes.ADAPTED_ZERO_TO_MANY,
)

MANAGER_TYPE_FIELD = FieldTuple(
    path=('relationer', 'organisatoriskfunktionstype'),
    type=FieldTypes.ZERO_TO_ONE,
)

RESPONSIBILITY_FIELD = FieldTuple(
    path=('relationer', 'opgaver'),
    type=FieldTypes.ADAPTED_ZERO_TO_MANY,
    filter_fn=lambda x: x['objekttype'] == 'lederansvar'
)

MANAGER_LEVEL_FIELD = FieldTuple(
    path=('relationer', 'opgaver'),
    type=FieldTypes.ADAPTED_ZERO_TO_MANY,
    filter_fn=lambda x: x['objekttype'] == 'lederniveau'
)

SINGLE_ITSYSTEM_FIELD = FieldTuple(
    path=('relationer', 'tilknyttedeitsystemer'),
    type=FieldTypes.ADAPTED_ZERO_TO_MANY,
)

EMPLOYEE_PERSON_FIELD = FieldTuple(
    path=('relationer', 'tilknyttedepersoner'),
    type=FieldTypes.ADAPTED_ZERO_TO_MANY,
)

EMPLOYEE_EGENSKABER_FIELD = FieldTuple(
    path=('attributter', 'brugeregenskaber'),
    type=FieldTypes.ZERO_TO_ONE,
)

EMPLOYEE_GYLDIGHED_FIELD = FieldTuple(
    path=('tilstande', 'brugergyldighed'),
    type=FieldTypes.ZERO_TO_ONE,
)

EMPLOYEE_FIELDS = {
    EMPLOYEE_PERSON_FIELD,
    EMPLOYEE_EGENSKABER_FIELD,
    EMPLOYEE_GYLDIGHED_FIELD,
    BELONGS_TO_FIELD,
}


ENGAGEMENT_FIELDS = {
    ORG_FUNK_EGENSKABER_FIELD,
    ORG_FUNK_GYLDIGHED_FIELD,
    JOB_FUNCTION_FIELD,
    ORG_FUNK_TYPE_FIELD,
    ASSOCIATED_ORG_UNIT_FIELD,
    ASSOCIATED_ORG_FIELD,
    USER_FIELD
}

ASSOCIATION_FIELDS = {
    ORG_FUNK_EGENSKABER_FIELD,
    ORG_FUNK_GYLDIGHED_FIELD,
    JOB_FUNCTION_FIELD,
    ORG_FUNK_TYPE_FIELD,
    ASSOCIATED_ORG_UNIT_FIELD,
    ASSOCIATED_ORG_FIELD,
    USER_FIELD,
    SINGLE_ADDRESS_FIELD,
}

ROLE_FIELDS = {
    ORG_FUNK_EGENSKABER_FIELD,
    ORG_FUNK_GYLDIGHED_FIELD,
    ORG_FUNK_TYPE_FIELD,
    ASSOCIATED_ORG_UNIT_FIELD,
    ASSOCIATED_ORG_FIELD,
    USER_FIELD,
}

LEAVE_FIELDS = {
    ORG_FUNK_EGENSKABER_FIELD,
    ORG_FUNK_GYLDIGHED_FIELD,
    ORG_FUNK_TYPE_FIELD,
    ASSOCIATED_ORG_FIELD,
    USER_FIELD,
}

MANAGER_FIELDS = {
    ORG_FUNK_EGENSKABER_FIELD,
    ORG_FUNK_GYLDIGHED_FIELD,
    ORG_FUNK_TYPE_FIELD,
    ASSOCIATED_ORG_UNIT_FIELD,
    ASSOCIATED_ORG_FIELD,
    USER_FIELD,
    RESPONSIBILITY_FIELD,
    MANAGER_LEVEL_FIELD,
    SINGLE_ADDRESS_FIELD,
}

ORG_UNIT_FIELDS = {
    ORG_UNIT_EGENSKABER_FIELD,
    ORG_UNIT_GYLDIGHED_FIELD,
    ADDRESSES_FIELD,
    BELONGS_TO_FIELD,
    ORG_UNIT_TYPE_FIELD,
    PARENT_FIELD
}

ITSYSTEM_FIELDS = {
    ORG_FUNK_EGENSKABER_FIELD,
    ORG_FUNK_GYLDIGHED_FIELD,
    ASSOCIATED_ORG_UNIT_FIELD,
    ASSOCIATED_ORG_FIELD,
    USER_FIELD,
    SINGLE_ITSYSTEM_FIELD,
}<|MERGE_RESOLUTION|>--- conflicted
+++ resolved
@@ -30,13 +30,10 @@
 ITSYSTEM = 'itsystem'
 ADDRESS = 'address'
 ITSYSTEM_KEY = 'IT-system'
-<<<<<<< HEAD
-USER_SETTINGS = 'user_settings'
-=======
 EMPLOYEE = "employee"
 LOCATION = 'location'
 ERROR = 'error'
->>>>>>> 2724c8c2
+USER_SETTINGS = 'user_settings'
 
 # Address
 ADDRESS_KEY = 'Adresse'
