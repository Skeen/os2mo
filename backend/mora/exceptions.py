--- conflicted
+++ resolved
@@ -88,11 +88,8 @@
     E_ORIGINAL_ENTRY_NOT_FOUND = 400, "Original entry not found."
     E_NO_LOCAL_MUNICIPALITY = 400, "No local municipality found."
     E_SIZE_MUST_BE_POSITIVE = 400, "Size must be positive."
-<<<<<<< HEAD
     E_DETAILS_SPEC_NOT_FOUND = 404, "Details specification not found"
-=======
     E_TOO_MANY_RESULTS = 400, "Amount of results exceeds limit."
->>>>>>> d0af513f
 
     # Misc
     E_INVALID_INPUT = 400, "Invalid input."
