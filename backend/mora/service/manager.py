--- conflicted
+++ resolved
@@ -13,10 +13,7 @@
 
 """
 import operator
-<<<<<<< HEAD
-=======
 import uuid
->>>>>>> f5eaf087
 
 from . import address
 from . import employee
