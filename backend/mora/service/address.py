#
# Copyright (c) Magenta ApS
#
# This Source Code Form is subject to the terms of the Mozilla Public
# License, v. 2.0. If a copy of the MPL was not distributed with this
# file, You can obtain one at http://mozilla.org/MPL/2.0/.
#

import collections
import json
import re

import flask
import requests
import uuid

from . import employee
from . import facet
from . import handlers
from . import org
from . import orgunit
from .address_handler import base
from .validation import validator
from .. import common
from .. import exceptions
from .. import lora
from .. import mapping
from .. import settings
from .. import util

session = requests.Session()
session.headers = {
    'User-Agent': 'MORA/0.1',
}

MUNICIPALITY_CODE_PATTERN = re.compile(r'urn:dk:kommune:(\d+)')

blueprint = flask.Blueprint('address', __name__, static_url_path='',
                            url_prefix='/service')


def get_address_type(effect):
    c = lora.Connector()
    address_type_uuid = mapping.ADDRESS_TYPE_FIELD(effect)[0].get('uuid')
    return facet.get_one_class(c, address_type_uuid)


def get_one_address(effect):
    scope = mapping.SINGLE_ADDRESS_FIELD(effect)[0].get('objekttype')
    handler = base.get_handler_for_scope(scope).from_effect(effect)

    return handler.get_mo_address_and_properties()


@blueprint.route('/o/<uuid:orgid>/address_autocomplete/')
@util.restrictargs('global', required=['q'])
def address_autocomplete(orgid):
    """Perform address autocomplete, resolving both ``adgangsadresse`` and
    ``adresse``.

    :param orgid: The UUID of the organisation

    .. :quickref: Address; Autocomplete

    :queryparam str q: A query string to be used for lookup
    :queryparam boolean global: Whether or not the lookup should be in
        the entire country, or contained to the municipality of the
        organisation

    **Example Response**:

    :<jsonarr uuid uuid: A UUID of a DAR address
    :<jsonarr str name: A human readable name for the address

    .. sourcecode:: json

      [
        {
          "location": {
            "uuid": "f0396d0f-ef2d-41e5-a420-b4507b26b6fa",
            "name": "Rybergsvej 1, Sønderby, 5631 Ebberup"
          }
        },
        {
          "location": {
            "uuid": "0a3f50cb-05eb-32b8-e044-0003ba298018",
            "name": "Wild Westvej 1, 9310 Vodskov"
          }
        }
      ]

    """
    q = flask.request.args['q']
    global_lookup = util.get_args_flag('global')

    if not global_lookup:
        org = lora.Connector().organisation.get(orgid)

        if not org:
            exceptions.ErrorCodes.E_NO_LOCAL_MUNICIPALITY()

        for myndighed in org.get('relationer', {}).get('myndighed', []):
            m = MUNICIPALITY_CODE_PATTERN.fullmatch(myndighed.get('urn'))

            if m:
                code = int(m.group(1))
                break
        else:
            exceptions.ErrorCodes.E_NO_LOCAL_MUNICIPALITY()
    else:
        code = None

    #
    # In order to allow reading both access & regular addresses, we
    # autocomplete both into an ordered dictionary, with the textual
    # representation as keys. Regular addresses tend to be less
    # relevant than access addresses, so we list them last.
    #
    # The limits are somewhat arbitrary: Since access addresses mostly
    # differ by street number or similar, we only show five -- by
    # comparison, ten addresses seems apt since they may refer to
    # apartments etc.
    #

    addrs = collections.OrderedDict(
        (addr['tekst'], addr['adgangsadresse']['id'])
        for addr in session.get(
            'https://dawa.aws.dk/adgangsadresser/autocomplete',
            # use a list to work around unordered dicts in Python < 3.6
            params=[
                ('per_side', settings.AUTOCOMPLETE_ACCESS_ADDRESS_COUNT),
                ('noformat', '1'),
                ('kommunekode', code),
                ('q', q),
            ],
        ).json()
    )

    for addr in session.get(
        'https://dawa.aws.dk/adresser/autocomplete',
        # use a list to work around unordered dicts in Python < 3.6
        params=[
            ('per_side', settings.AUTOCOMPLETE_ADDRESS_COUNT),
            ('noformat', '1'),
            ('kommunekode', code),
            ('q', q),
        ],
    ).json():
        addrs.setdefault(addr['tekst'], addr['adresse']['id'])

    return flask.jsonify([
        {
            "location": {
                "name": k,
                "uuid": addrs[k],
            },
        }
        for k in addrs
    ])


class AddressRequestHandler(handlers.OrgFunkReadingRequestHandler):
    role_type = 'address'
    function_key = mapping.ADDRESS_KEY

    @classmethod
    def get_one_mo_object(cls, effect, start, end, funcid):
        c = common.get_connector()

        props = mapping.ORG_FUNK_EGENSKABER_FIELD(effect)[0]

        address_type_uuid = mapping.ADDRESS_TYPE_FIELD(effect)[0].get('uuid')

        try:
            address_type = facet.get_one_class(c, address_type_uuid)
        except exceptions.HTTPException:
            address_type = None

        scope = mapping.SINGLE_ADDRESS_FIELD(effect)[0].get('objekttype')
        handler = base.get_handler_for_scope(scope).from_effect(effect)

        person = mapping.USER_FIELD.get_uuid(effect)
        org_unit = mapping.ASSOCIATED_ORG_UNIT_FIELD.get_uuid(effect)

        func = {
            mapping.ADDRESS_TYPE: address_type,
            mapping.VALIDITY: {
                mapping.FROM: util.to_iso_date(start),
                mapping.TO: util.to_iso_date(
                    end, is_end=True)
            },
            mapping.UUID: funcid,
            mapping.USER_KEY: props.get('brugervendtnoegle'),
            **handler.get_mo_address_and_properties()
        }
        if person:
            func[mapping.PERSON] = employee.get_one_employee(
                c, person)
        if org_unit:
            func[mapping.ORG_UNIT] = orgunit.get_one_orgunit(
                c, org_unit,
                details=orgunit.UnitDetails.MINIMAL)

        if props.get('integrationsdata') is not None:
            func[mapping.INTEGRATION_DATA] = json.loads(
                props['integrationsdata'],
            )

        return func

    def prepare_create(self, req):
        org_unit_uuid = util.get_mapping_uuid(req, mapping.ORG_UNIT,
                                              required=False)

        employee_uuid = util.get_mapping_uuid(req, mapping.PERSON,
                                              required=False)

        manager_uuid = util.get_mapping_uuid(req, mapping.MANAGER,
                                             required=False)

        number_of_uuids = len(
            list(filter(None, [org_unit_uuid, employee_uuid, manager_uuid])))

        if number_of_uuids != 1:
            raise exceptions.ErrorCodes.E_INVALID_INPUT(
                'Must supply exactly one org unit UUID, '
                'employee UUID or manager UUID', obj=req)

        valid_from, valid_to = util.get_validities(req)

        org_uuid = org.get_configured_organisation(
            util.get_mapping_uuid(req, mapping.ORG, required=False))["uuid"]

        address_type_uuid = util.get_mapping_uuid(req, mapping.ADDRESS_TYPE,
                                                  required=True)

        c = lora.Connector()
        type_obj = facet.get_one_class(c, address_type_uuid)

        scope = util.checked_get(type_obj, 'scope', '', required=True)

        handler = base.get_handler_for_scope(scope).from_request(req)

        func_id = util.get_uuid(req, required=False) or str(uuid.uuid4())
        bvn = handler.name or func_id

        # Validation
        if org_unit_uuid:
            validator.is_date_range_in_org_unit_range(req[mapping.ORG_UNIT],
                                                      valid_from,
                                                      valid_to)

        if employee_uuid:
            validator.is_date_range_in_employee_range(req[mapping.PERSON],
                                                      valid_from,
                                                      valid_to)

        func = common.create_organisationsfunktion_payload(
            funktionsnavn=mapping.ADDRESS_KEY,
            valid_from=valid_from,
            valid_to=valid_to,
            brugervendtnoegle=bvn,
            funktionstype=address_type_uuid,
            adresser=[handler.get_lora_address()],
            tilknyttedebrugere=[employee_uuid] if employee_uuid else [],
            tilknyttedeorganisationer=[org_uuid],
            tilknyttedeenheder=[org_unit_uuid] if org_unit_uuid else [],
            tilknyttedefunktioner=[manager_uuid] if manager_uuid else [],
            opgaver=handler.get_lora_properties(),
            integration_data=req.get(mapping.INTEGRATION_DATA),
        )

        self.payload = func
<<<<<<< HEAD
        self.uuid = util.get_uuid(req, required=False)
        self.trigger_dict.update({
            "employee_uuid": employee_uuid,
            "org_unit_uuid": org_unit_uuid
        })
=======
        self.uuid = func_id
        self.employee_uuid = employee_uuid
        self.org_unit_uuid = org_unit_uuid
>>>>>>> f5eaf087

    def prepare_edit(self, req: dict):
        function_uuid = util.get_uuid(req)

        # Get the current org-funktion which the user wants to change
        c = lora.Connector(virkningfra='-infinity', virkningtil='infinity')
        original = c.organisationfunktion.get(uuid=function_uuid)

        if not original:
            exceptions.ErrorCodes.E_NOT_FOUND()

        # Get org unit uuid for validation purposes
        org_unit_uuid = mapping.ASSOCIATED_ORG_UNIT_FIELD.get_uuid(original)

        # Get employee uuid for validation purposes
        employee_uuid = mapping.USER_FIELD.get_uuid(original)

        data = req.get('data')
        new_from, new_to = util.get_validities(data)

        validator.is_edit_from_date_before_today(new_from)

        payload = {
            'note': 'Rediger Adresse',
        }

        number_of_uuids = len(
            list(filter(None, [
                data.get(mapping.PERSON),
                data.get(mapping.ORG_UNIT),
                data.get(mapping.MANAGER),
            ])))

        if number_of_uuids > 1:
            raise exceptions.ErrorCodes.E_INVALID_INPUT(
                'Must supply at most one org unit UUID, '
                'employee UUID or manager UUID', obj=req)

        original_data = req.get('original')
        if original_data:
            # We are performing an update
            old_from, old_to = util.get_validities(original_data)
            payload = common.inactivate_old_interval(
                old_from, old_to, new_from, new_to, payload,
                ('tilstande', 'organisationfunktiongyldighed')
            )

        update_fields = [
            # Always update gyldighed
            (
                mapping.ORG_FUNK_GYLDIGHED_FIELD,
                {'gyldighed': "Aktiv"}
            ),
        ]

        if mapping.PERSON in data:
            employee_uuid = util.get_mapping_uuid(data, mapping.PERSON)
            update_fields.append((
                mapping.USER_FIELD,
                {
                    'uuid': employee_uuid,
                },
            ))

        if mapping.ORG_UNIT in data:
            org_unit_uuid = util.get_mapping_uuid(data, mapping.ORG_UNIT)

            update_fields.append((
                mapping.ASSOCIATED_ORG_UNIT_FIELD,
                {
                    'uuid': org_unit_uuid,
                },
            ))

        if mapping.MANAGER in data:
            update_fields.append((
                mapping.ASSOCIATED_FUNCTION_FIELD,
                {
                    'uuid':
                        util.get_mapping_uuid(data, mapping.MANAGER),
                },
            ))

        if mapping.USER_KEY in data:
            update_fields.append((
                mapping.ORG_FUNK_EGENSKABER_FIELD,
                {
                    'brugervendtnoegle':
                        util.checked_get(data, mapping.USER_KEY, ''),
                },
            ))

        if mapping.VALUE in data:

            address_type_uuid = util.get_mapping_uuid(
                data, mapping.ADDRESS_TYPE, required=True)
            type_obj = facet.get_one_class(c, address_type_uuid)
            scope = util.checked_get(type_obj, 'scope', '', required=True)

            handler = base.get_handler_for_scope(scope).from_request(data)

            update_fields.append((
                mapping.SINGLE_ADDRESS_FIELD,
                handler.get_lora_address(),
            ))

            update_fields.append((
                mapping.ADDRESS_TYPE_FIELD,
                {
                    'uuid': address_type_uuid
                }
            ))

            for prop in handler.get_lora_properties():
                update_fields.append((
                    mapping.VISIBILITY_FIELD,
                    prop
                ))

        payload = common.update_payload(new_from, new_to, update_fields,
                                        original,
                                        payload)

        bounds_fields = list(mapping.ADDRESS_FIELDS.difference(
            {x[0] for x in update_fields},
        ))
        payload = common.ensure_bounds(new_from, new_to, bounds_fields,
                                       original,
                                       payload)

        self.payload = payload
        self.uuid = function_uuid
        self.trigger_dict.update({
            "org_unit_uuid": org_unit_uuid,
            "employee_uuid": employee_uuid
        })

        if org_unit_uuid:
            validator.is_date_range_in_org_unit_range({'uuid': org_unit_uuid},
                                                      new_from, new_to)

        if employee_uuid:
            validator.is_date_range_in_employee_range({'uuid': employee_uuid},
                                                      new_from, new_to)<|MERGE_RESOLUTION|>--- conflicted
+++ resolved
@@ -271,17 +271,11 @@
         )
 
         self.payload = func
-<<<<<<< HEAD
-        self.uuid = util.get_uuid(req, required=False)
+        self.uuid = func_id
         self.trigger_dict.update({
             "employee_uuid": employee_uuid,
             "org_unit_uuid": org_unit_uuid
         })
-=======
-        self.uuid = func_id
-        self.employee_uuid = employee_uuid
-        self.org_unit_uuid = org_unit_uuid
->>>>>>> f5eaf087
 
     def prepare_edit(self, req: dict):
         function_uuid = util.get_uuid(req)
