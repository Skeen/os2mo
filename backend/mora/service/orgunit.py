#
# Copyright (c) 2017-2018, Magenta ApS
#
# This Source Code Form is subject to the terms of the Mozilla Public
# License, v. 2.0. If a copy of the MPL was not distributed with this
# file, You can obtain one at http://mozilla.org/MPL/2.0/.
#

'''
Organisational units
--------------------

This section describes how to interact with organisational units.

For more information regarding reading relations involving organisational
units, refer to :http:get:`/service/(any:type)/(uuid:id)/details/`

'''

import enum
import functools
import operator
import uuid

import flask

from . import address
from . import facet
from . import org
from .. import common
from .. import exceptions
from .. import lora
from .. import mapping
from .. import settings
from .. import util
from .. import validator

blueprint = flask.Blueprint('orgunit', __name__, static_url_path='',
                            url_prefix='/service')


@enum.unique
class UnitDetails(enum.Enum):
    # name & userkey only
    MINIMAL = 0

    # with child count
    NCHILDREN = 1

    # with everything except child count
    FULL = 2


class OrgUnit(common.AbstractRelationDetail):
    def has(self, reg):
        return self.scope.path == 'organisation/organisationenhed' and reg

    def get(self, objid):
        if self.scope.path != 'organisation/organisationenhed':
            raise exceptions.HTTPException(
                exceptions.ErrorCodes.E_INVALID_ROLE_TYPE,
            )

        c = common.get_connector()

        return flask.jsonify([
            get_one_orgunit(
                c, objid, effect, details=UnitDetails.FULL,
                validity={
                    mapping.FROM: util.to_iso_date(start),
                    mapping.TO: util.to_iso_date(end, is_end=True),
                },
            )
            for start, end, effect in c.organisationenhed.get_effects(
                objid,
                {
                    'attributter': (
                        'organisationenhedegenskaber',
                    ),
                    'relationer': (
                        'enhedstype',
                        'overordnet',
                        'tilhoerer',
                    ),
                    'tilstande': (
                        'organisationenhedgyldighed',
                    ),
                },
            )
            if c.is_effect_relevant({'from': start, 'to': end}) and
            effect.get('tilstande')
                  .get('organisationenhedgyldighed')[0]
                  .get('gyldighed') == 'Aktiv'
        ])


class OrgUnitRequestHandler(common.RequestHandler):
    def prepare_create(self, req):
        c = lora.Connector()

<<<<<<< HEAD
        req = flask.request.get_json()
=======
    unitid = util.get_uuid(data, fallback=original_data)
>>>>>>> e7b7d8b2

        name = util.checked_get(req, mapping.NAME, "", required=True)

        unitid = util.get_uuid(req, required=False)
        bvn = util.checked_get(req, mapping.USER_KEY,
                               "{} {}".format(name, uuid.uuid4()))

        parent_uuid = util.get_mapping_uuid(req, mapping.PARENT, required=True)
        organisationenhed_get = c.organisationenhed.get(parent_uuid)

        if organisationenhed_get:
            org_uuid = organisationenhed_get['relationer']['tilhoerer'][0][
                'uuid']
        else:
            organisation_get = c.organisation(uuid=parent_uuid)

            if organisation_get:
                org_uuid = parent_uuid
            else:
                raise exceptions.HTTPException(
                    exceptions.ErrorCodes.V_PARENT_NOT_FOUND,
                    parent_uuid=parent_uuid,
                    org_unit_uuid=unitid,
                )

        org_unit_type_uuid = util.get_mapping_uuid(req, mapping.ORG_UNIT_TYPE,
                                                   required=False)

        addresses = [
            address.get_relation_for(addr)
            for addr in util.checked_get(req, mapping.ADDRESSES, [])
        ]
        valid_from = util.get_valid_from(req)
        valid_to = util.get_valid_to(req)

        org_unit = common.create_organisationsenhed_payload(
            valid_from=valid_from,
            valid_to=valid_to,
            enhedsnavn=name,
            brugervendtnoegle=bvn,
            tilhoerer=org_uuid,
            enhedstype=org_unit_type_uuid,
            overordnet=parent_uuid,
            adresser=addresses,
        )

        if org_uuid != parent_uuid:
            validator.is_date_range_in_org_unit_range(parent_uuid, valid_from,
                                                      valid_to)

        self.payload = org_unit
        self.uuid = unitid

    def prepare_edit(self, req: dict):
        original_data = util.checked_get(req, 'original', {}, required=False)
        data = util.checked_get(req, 'data', {}, required=True)

        unitid = util.get_mapping_uuid(data, mapping.ORG_UNIT,
                                       fallback=original_data, required=True)

        # Get the current org-unit which the user wants to change
        c = lora.Connector(virkningfra='-infinity', virkningtil='infinity')
        original = c.organisationenhed.get(uuid=unitid)

        if not original:
            raise exceptions.HTTPException(
                exceptions.ErrorCodes.E_ORG_UNIT_NOT_FOUND,
                org_unit_uuid=unitid,
            )

        new_from, new_to = util.get_validities(data)

        # Get org unit uuid for validation purposes
        parent = util.get_obj_value(
            original, mapping.PARENT_FIELD.path)[-1]
        parent_uuid = util.get_uuid(parent)

        org_uuid = util.get_obj_uuid(original, mapping.BELONGS_TO_FIELD.path)

        payload = dict()
        payload['note'] = 'Rediger organisationsenhed'

        if original_data:
            # We are performing an update
            old_from, old_to = util.get_validities(original_data)
            payload = common.inactivate_old_interval(
                old_from, old_to, new_from, new_to, payload,
                ('tilstande', 'organisationenhedgyldighed')
            )

            original_uuid = util.get_mapping_uuid(original_data,
                                                  mapping.ORG_UNIT)

            if original_uuid and original_uuid != unitid:
                raise exceptions.HTTPException(
                    exceptions.ErrorCodes.E_INVALID_INPUT,
                    'cannot change unit uuid!',
                )

        update_fields = list()

        # Always update gyldighed
        update_fields.append((
            mapping.ORG_UNIT_GYLDIGHED_FIELD,
            {'gyldighed': "Aktiv"}
        ))

        if mapping.NAME in data:
            attrs = mapping.ORG_UNIT_EGENSKABER_FIELD.get(original)[-1].copy()
            attrs['enhedsnavn'] = data[mapping.NAME]

            update_fields.append((
                mapping.ORG_UNIT_EGENSKABER_FIELD,
                attrs,
            ))

        if mapping.ORG_UNIT_TYPE in data:
            update_fields.append((
                mapping.ORG_UNIT_TYPE_FIELD,
                {'uuid': data[mapping.ORG_UNIT_TYPE]['uuid']}
            ))

        if mapping.PARENT in data:
            parent_uuid = util.get_mapping_uuid(data, mapping.PARENT)
            validator.is_candidate_parent_valid(unitid,
                                                parent_uuid, new_from)
            update_fields.append((
                mapping.PARENT_FIELD,
                {'uuid': parent_uuid}
            ))

        payload = common.update_payload(new_from, new_to, update_fields,
                                        original, payload)

        bounds_fields = list(
            mapping.ORG_UNIT_FIELDS.difference({x[0] for x in update_fields}))
        payload = common.ensure_bounds(new_from, new_to, bounds_fields,
                                       original, payload)

        # TODO: Check if we're inside the validity range of the organisation
        if org_uuid != parent_uuid:
            validator.is_date_range_in_org_unit_range(parent_uuid, new_from,
                                                      new_to)
        self.payload = payload
        self.uuid = unitid

    def submit(self):
        c = lora.Connector()

        if self.request_type == common.RequestType.CREATE:
            return c.organisationenhed.create(self.payload, self.uuid)
        else:
            return c.organisationenhed.update(self.payload, self.uuid)


def get_one_orgunit(c, unitid, unit=None,
                    details=UnitDetails.NCHILDREN, validity=None) -> dict:
    '''Internal API for returning one organisation unit.

    '''

    if not unit:
        unit = c.organisationenhed.get(unitid)

        if not unit or not util.is_reg_valid(unit):
            return None

    attrs = unit['attributter']['organisationenhedegenskaber'][0]
    rels = unit['relationer']
    validities = unit['tilstande']['organisationenhedgyldighed']

    r = {
        'name': attrs['enhedsnavn'],
        'user_key': attrs['brugervendtnoegle'],
        'uuid': unitid,
    }

    if details is UnitDetails.NCHILDREN:
        children = c.organisationenhed(overordnet=unitid, gyldighed='Aktiv')

        r['child_count'] = len(children)

    elif details is UnitDetails.FULL:
        unittype = util.get_uuid(rels['enhedstype'][0], required=False)

        if rels['overordnet'][0]['uuid'] is not None:
            r[mapping.PARENT] = get_one_orgunit(c,
                                                rels['overordnet'][0]['uuid'],
                                                details=UnitDetails.FULL)

            parent = r[mapping.PARENT]
            if parent and parent[mapping.LOCATION]:
                r[mapping.LOCATION] = (parent[mapping.LOCATION] + '/' +
                                       parent[mapping.NAME])
            elif parent:
                r[mapping.LOCATION] = parent[mapping.NAME]
            else:
                r[mapping.LOCATION] = ''

        r[mapping.ORG_UNIT_TYPE] = (
            facet.get_one_class(c, unittype) if unittype else None
        )

        r[mapping.PARENT] = get_one_orgunit(
            c,
            rels['overordnet'][0]['uuid'],
            details=UnitDetails.MINIMAL,
        )

        r[mapping.ORG] = org.get_one_organisation(
            c,
            rels['tilhoerer'][0]['uuid'],
        )

    else:
        assert details is UnitDetails.MINIMAL, 'enum is {}!?'.format(details)

    r[mapping.VALIDITY] = validity or util.get_effect_validity(validities[0])

    return r


@blueprint.route('/<any(o,ou):type>/<uuid:parentid>/children')
@util.restrictargs('at')
def get_children(type, parentid):
    '''Obtain the list of nested units within an organisation or an
    organisational unit.

    .. :quickref: Unit; Children

    :param type: 'o' if the parent is an organistion, and 'ou' if it's a unit.
    :param uuid parentid: The UUID of the parent.

    :queryparam date at: Show the children valid at this point in time,
        in ISO-8601 format.

    :>jsonarr string name: Human-readable name of the unit.
    :>jsonarr string user_key: Short, unique key identifying the unit.
    :>jsonarr object validity: Validity range of the organisational unit.
    :>jsonarr uuid uuid: Machine-friendly UUID of the unit.
    :>jsonarr int child_count: Number of org. units nested immediately beneath
                               the organisation.

    :status 200: Whenever the organisation or unit exists and is readable.
    :status 404: When no such organisation or unit exists, or the
                 parent was of the wrong type.

    **Example Response**:

    .. sourcecode:: json

      [
        {
          "name": "Humanistisk fakultet",
          "user_key": "hum",
          "uuid": "9d07123e-47ac-4a9a-88c8-da82e3a4bc9e",
          "child_count": 2,
          "validity": {
              "from": "2016-01-01",
              "to": "2018-12-31"
          }
        },
        {
          "name": "Samfundsvidenskabelige fakultet",
          "user_key": "samf",
          "uuid": "b688513d-11f7-4efc-b679-ab082a2055d0",
          "child_count": 0,
          "validity": {
              "from": "2016-01-01",
              "to": "2018-12-31"
          }
        }
      ]

    '''
    c = common.get_connector()

    if type == 'o':
        scope = c.organisation
    else:
        assert type == 'ou'
        scope = c.organisationenhed

    obj = scope.get(parentid)

    if not obj or not obj.get('attributter'):
        raise exceptions.HTTPException(
            exceptions.ErrorCodes.E_ORG_UNIT_NOT_FOUND,
            org_unit_uuid=parentid,
        )

    children = [
        get_one_orgunit(c, childid, child)
        for childid, child in
        c.organisationenhed.get_all(overordnet=parentid,
                                    gyldighed='Aktiv')
    ]

    children.sort(key=operator.itemgetter('name'))

    return flask.jsonify(children)


@blueprint.route('/ou/<uuid:unitid>/')
@util.restrictargs('at')
def get_orgunit(unitid):
    '''Get an organisational unit

    .. :quickref: Unit; Get

    :param uuid unitid: UUID of the unit to retrieve.

    :queryparam date at: Show the unit at this point in time,
        in ISO-8601 format.

    :>json string name: The name of the org unit
    :>json string user_key: A unique key for the org unit.
    :>json uuid uuid: The UUId of the org unit
    :>json uuid parent: The parent org unit or organisation
    :>json uuid org: The organisation the unit belongs to
    :>json uuid org_unit_type: The type of org unit
    :>json object validity: The validity of the created object.

    :status 200: Whenever the object exists.
    :status 404: Otherwise.

    **Example Response**:

    .. sourcecode:: json

      {
        "location": "Overordnet Enhed/Humanistisk fakultet/Historisk Institut",
        "name": "Afdeling for Fortidshistorik",
        "user_key": "frem",
        "uuid": "04c78fc2-72d2-4d02-b55f-807af19eac48",
        "org": {
          "name": "Aarhus Universitet",
          "user_key": "AU",
          "uuid": "456362c4-0ee4-4e5e-a72c-751239745e62"
        },
        "org_unit_type": {
          "example": null,
          "name": "Afdeling",
          "scope": null,
          "user_key": "afd",
          "uuid": "32547559-cfc1-4d97-94c6-70b192eff825"
        },
        "parent": {
          "name": "Historisk Institut",
          "user_key": "hist",
          "uuid": "da77153e-30f3-4dc2-a611-ee912a28d8aa",
          "validity": {
            "from": "2016-01-01",
            "to": "2018-12-31"
          }
        },
        "validity": {
          "from": "2016-01-01",
          "to": "2018-12-31"
        }
      }

    '''
    c = common.get_connector()

    r = get_one_orgunit(c, unitid, details=UnitDetails.FULL)

    if not r:
        raise exceptions.HTTPException(
            exceptions.ErrorCodes.E_ORG_UNIT_NOT_FOUND,
            org_unit_uuid=unitid,
        )

    return flask.jsonify(r)


@blueprint.route('/o/<uuid:orgid>/ou/')
@util.restrictargs('at', 'start', 'limit', 'query')
def list_orgunits(orgid):
    '''Query organisational units in an organisation.

    .. :quickref: Unit; List & search

    :param uuid orgid: UUID of the organisation to search.

    :queryparam date at: Show the units valid at this point in time,
        in ISO-8601 format.
    :queryparam int start: Index of first unit for paging.
    :queryparam int limit: Maximum items
    :queryparam string query: Filter by units matching this string.

    :>json string items: The returned items.
    :>json string offset: Pagination offset.
    :>json string total: Total number of items available on this query.

    :>jsonarr string name: Human-readable name.
    :>jsonarr string uuid: Machine-friendly UUID.
    :>jsonarr string user_key: Short, unique key identifying the unit.
    :>jsonarr object validity: Validity range of the organisational unit.

    :status 200: Always.

    **Example Response**:

    .. sourcecode:: json

      {
        "items": [
          {
            "name": "Samfundsvidenskabelige fakultet",
            "user_key": "samf",
            "uuid": "b688513d-11f7-4efc-b679-ab082a2055d0",
            "validity": {
              "from": "2017-01-01",
              "to": null
            }
          }
        ],
        "offset": 0,
        "total": 1
      }

    '''
    c = common.get_connector()

    args = flask.request.args

    kwargs = dict(
        limit=int(args.get('limit', 0)) or settings.DEFAULT_PAGE_SIZE,
        start=int(args.get('start', 0)) or 0,
        tilhoerer=str(orgid),
        gyldighed='Aktiv',
    )

    if 'query' in args:
        kwargs.update(vilkaarligattr='%{}%'.format(args['query']))

    return flask.jsonify(
        c.organisationenhed.paged_get(
            functools.partial(get_one_orgunit, details=UnitDetails.MINIMAL),
            **kwargs
        )
    )


@blueprint.route('/ou/create', methods=['POST'])
def create_org_unit():
    """Creates new organisational unit

    .. :quickref: Unit; Create

    :statuscode 200: Creation succeeded.

    **Example Request**:

    :<json string name: The name of the org unit
    :<json uuid parent: The parent org unit or organisation
    :<json uuid org_unit_type: The type of org unit
    :<json list addresses: A list of address objects.
    :<json object validity: The validity of the created object.

    The parameter ``org_unit_type`` should contain
    an UUID obtained from the respective facet endpoint.
    See :http:get:`/service/o/(uuid:orgid)/f/(facet)/`.
    For the ``addresses`` parameter, see :ref:`Adresses <address>`.

    Validity objects are defined as such:

    :<jsonarr string from: The from date, in ISO 8601.
    :<jsonarr string to: The to date, in ISO 8601.

    .. sourcecode:: json

      {
        "name": "Name",
        "parent": {
          "uuid": "62ec821f-4179-4758-bfdf-134529d186e9"
        },
        "org_unit_type": {
          "uuid": "3ef81e52-0deb-487d-9d0e-a69bbe0277d8"
        },
        "validity": {
          "from": "2016-01-01",
          "to": null
        },
        "addresses": [{
          "value": "0101501234",
          "address_type": {
            "example": "5712345000014",
            "name": "EAN",
            "scope": "EAN",
            "user_key": "EAN",
            "uuid": "e34d4426-9845-4c72-b31e-709be85d6fa2"
          },
          "validity": {
            "from": "2016-01-01",
            "to": "2017-12-31"
          }
        }]
      }

    :returns: UUID of created org unit

    """

    req = flask.request.get_json()
    request = OrgUnitRequestHandler(req, common.RequestType.CREATE)

    return flask.jsonify(request.submit()), 201


@blueprint.route('/ou/<uuid:unitid>/terminate', methods=['POST'])
def terminate_org_unit(unitid):
    """Terminates an organisational unit from a specified date.

    .. :quickref: Unit; Terminate

    :statuscode 200: The termination succeeded.
    :statuscode 404: No such unit found.
    :statuscode 409: Validation failed, see below.

    :param unitid: The UUID of the organisational unit to be terminated.

    :<json object validity: The date on which the termination should happen,
        in ISO 8601.

    **Example Request**:

    .. sourcecode:: json

      {
        "validity": {
          "to": "2015-12-31"
        }
      }

    :returns: UUID of the terminated org unit

    **Validation**:

    Prior to terminating an organisational unit, all nested units and
    association details must be terminated. Should this not be the
    case, we return a :http:statuscode:`409`, and a response such as this:

    .. sourcecode:: json

      {
          "description": "cannot terminate unit with 1 active children",
          "error": true,
          "cause": "validation",
          "status": 400,

          "child_count": 1,
          "role_count": 0,
          "child_units": [
              {
                  "child_count": 0,
                  "name": "Afdeling for Fremtidshistorik",
                  "user_key": "frem",
                  "uuid": "04c78fc2-72d2-4d02-b55f-807af19eac48"
              }
          ]
      }

    """
    date = util.get_valid_to(flask.request.get_json())

    c = lora.Connector(effective_date=util.to_iso_date(date))

    validator.is_date_range_in_org_unit_range(
        unitid, date - util.MINIMAL_INTERVAL, date,
    )

    children = c.organisationenhed.paged_get(
        get_one_orgunit,
        overordnet=unitid,
        gyldighed='Aktiv',
        limit=5,
    )

    roles = c.organisationfunktion(
        tilknyttedeenheder=unitid,
        gyldighed='Aktiv',
    )

    if children['total'] or roles:
        raise exceptions.HTTPException(
            exceptions.ErrorCodes.V_TERMINATE_UNIT_WITH_CHILDREN_OR_ROLES,
            child_units=children['items'],
            child_count=children['total'],
            role_count=len(roles),
        )

    obj_path = ('tilstande', 'organisationenhedgyldighed')
    val_inactive = {
        'gyldighed': 'Inaktiv',
        'virkning': common._create_virkning(date, 'infinity')
    }

    payload = util.set_obj_value(dict(), obj_path, [val_inactive])
    payload['note'] = 'Afslut enhed'

    c.organisationenhed.update(payload, unitid)

    return flask.jsonify(unitid)

    # TODO: Afkort adresser?


@blueprint.route('/ou/<uuid:unitid>/history/', methods=['GET'])
def get_org_unit_history(unitid):
    """
    Get the history of an org unit

    .. :quickref: Unit; Get history

    :param unitid: The UUID of the org unit

    **Example response**:

    :>jsonarr string from: When the change is active from
    :>jsonarr string to: When the change is active to
    :>jsonarr string action: The action performed
    :>jsonarr string life_cycle_code: The type of action performed
    :>jsonarr string user_ref: A reference to the user who made the change

    .. sourcecode:: json

      [
        {
          "from": "2018-02-21T13:25:24.391793+01:00",
          "to": "infinity",
          "action": "Afslut enhed",
          "life_cycle_code": "Rettet",
          "user_ref": "42c432e8-9c4a-11e6-9f62-873cf34a735f"
        },
        {
          "from": "2018-02-21T13:25:24.343010+01:00",
          "to": "2018-02-21T13:25:24.391793+01:00",
          "action": "Rediger organisationsenhed",
          "life_cycle_code": "Rettet",
          "user_ref": "42c432e8-9c4a-11e6-9f62-873cf34a735f"
        },
        {
          "from": "2018-02-21T13:25:24.271516+01:00",
          "to": "2018-02-21T13:25:24.343010+01:00",
          "action": "Rediger organisationsenhed",
          "life_cycle_code": "Rettet",
          "user_ref": "42c432e8-9c4a-11e6-9f62-873cf34a735f"
        },
        {
          "from": "2018-02-21T13:25:24.214514+01:00",
          "to": "2018-02-21T13:25:24.271516+01:00",
          "action": "Oprettet i MO",
          "life_cycle_code": "Opstaaet",
          "user_ref": "42c432e8-9c4a-11e6-9f62-873cf34a735f"
        }
      ]

    """

    c = lora.Connector()
    unit_registrations = c.organisationenhed.get(uuid=unitid,
                                                 registreretfra='-infinity',
                                                 registrerettil='infinity')

    if not unit_registrations:
        raise exceptions.HTTPException(
            exceptions.ErrorCodes.E_ORG_UNIT_NOT_FOUND,
            org_unit_uuid=unitid,
        )

    history_entries = list(map(common.convert_reg_to_history,
                               unit_registrations))

    return flask.jsonify(history_entries)<|MERGE_RESOLUTION|>--- conflicted
+++ resolved
@@ -98,11 +98,7 @@
     def prepare_create(self, req):
         c = lora.Connector()
 
-<<<<<<< HEAD
         req = flask.request.get_json()
-=======
-    unitid = util.get_uuid(data, fallback=original_data)
->>>>>>> e7b7d8b2
 
         name = util.checked_get(req, mapping.NAME, "", required=True)
 
@@ -160,8 +156,7 @@
         original_data = util.checked_get(req, 'original', {}, required=False)
         data = util.checked_get(req, 'data', {}, required=True)
 
-        unitid = util.get_mapping_uuid(data, mapping.ORG_UNIT,
-                                       fallback=original_data, required=True)
+        unitid = util.get_uuid(data, fallback=original_data)
 
         # Get the current org-unit which the user wants to change
         c = lora.Connector(virkningfra='-infinity', virkningtil='infinity')
