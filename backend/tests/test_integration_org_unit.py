#
# Copyright (c) 2017-2018, Magenta ApS
#
# This Source Code Form is subject to the terms of the Mozilla Public
# License, v. 2.0. If a copy of the MPL was not distributed with this
# file, You can obtain one at http://mozilla.org/MPL/2.0/.
#
import unittest
from unittest.mock import patch

import freezegun

from mora import lora

from . import util

mock_uuid = 'f494ad89-039d-478e-91f2-a63566554bd6'


@freezegun.freeze_time('2017-01-01', tz_offset=1)
@patch('mora.service.orgunit.uuid.uuid4', new=lambda: mock_uuid)
class Tests(util.LoRATestCase):
    maxDiff = None

    def test_org_unit_temporality(self):
        self.load_sample_structures()

        self.assertRequestResponse(
            '/service/ou/04c78fc2-72d2-4d02-b55f-807af19eac48'
            '/details/org_unit?validity=past',
            [
                {
                    "name": "Afdeling for Fremtidshistorik",
                    "user_key": "frem",
                    "uuid": "04c78fc2-72d2-4d02-b55f-807af19eac48",
                    'org_unit_type': {
                        'example': None,
                        'name': 'Afdeling',
                        'scope': None,
                        'user_key': 'afd',
                        'uuid': '32547559-cfc1-4d97-94c6-70b192eff825',
                    },
                    'parent': {
                        'name': 'Historisk Institut',
                        'user_key': 'hist',
                        'uuid': 'da77153e-30f3-4dc2-a611-ee912a28d8aa',
                        'validity': {
                            'from': '2016-01-01',
                            'to': '2018-12-31',
                        },
                    },
                    "org": {
                        "name": "Aarhus Universitet",
                        "user_key": "AU",
                        "uuid": "456362c4-0ee4-4e5e-a72c-751239745e62"
                    },
                    "validity": {
                        "from": "2016-01-01",
                        "to": "2016-12-31"
                    }
                }
            ],
        )

        self.assertRequestResponse(
            '/service/ou/04c78fc2-72d2-4d02-b55f-807af19eac48'
            '/details/org_unit?validity=present',
            [
                {
                    "name": "Afdeling for Samtidshistorik",
                    "user_key": "frem",
                    "uuid": "04c78fc2-72d2-4d02-b55f-807af19eac48",
                    "org": {
                        "name": "Aarhus Universitet",
                        "user_key": "AU",
                        "uuid": "456362c4-0ee4-4e5e-a72c-751239745e62"
                    },
                    'org_unit_type': {
                        'example': None,
                        'name': 'Afdeling',
                        'scope': None,
                        'user_key': 'afd',
                        'uuid': '32547559-cfc1-4d97-94c6-70b192eff825',
                    },
                    'parent': {
                        'name': 'Historisk Institut',
                        'user_key': 'hist',
                        'uuid': 'da77153e-30f3-4dc2-a611-ee912a28d8aa',
                        'validity': {
                            'from': '2016-01-01',
                            'to': '2018-12-31',
                        },
                    },
                    "validity": {
                        "from": "2017-01-01",
                        "to": "2017-12-31"
                    }
                }
            ],
        )

        self.assertRequestResponse(
            '/service/ou/04c78fc2-72d2-4d02-b55f-807af19eac48'
            '/details/org_unit?validity=future',
            [
                {
                    "name": "Afdeling for Fortidshistorik",
                    "user_key": "frem",
                    "uuid": "04c78fc2-72d2-4d02-b55f-807af19eac48",
                    "org": {
                        "name": "Aarhus Universitet",
                        "user_key": "AU",
                        "uuid": "456362c4-0ee4-4e5e-a72c-751239745e62"
                    },
                    'org_unit_type': {
                        'example': None,
                        'name': 'Afdeling',
                        'scope': None,
                        'user_key': 'afd',
                        'uuid': '32547559-cfc1-4d97-94c6-70b192eff825',
                    },
                    'parent': {
                        'name': 'Historisk Institut',
                        'user_key': 'hist',
                        'uuid': 'da77153e-30f3-4dc2-a611-ee912a28d8aa',
                        'validity': {
                            'from': '2016-01-01',
                            'to': '2018-12-31',
                        },
                    },
                    "validity": {
                        "from": "2018-01-01",
                        "to": "2018-12-31"
                    }
                }
            ],
        )

        self.assertRequestResponse(
            '/service/ou/04c78fc2-72d2-4d02-b55f-807af19eac48'
            '/details/org_unit?validity=past&at=2020-01-01',
            [
                {
                    'name': 'Afdeling for Fremtidshistorik',
                    'user_key': 'frem',
                    'uuid': '04c78fc2-72d2-4d02-b55f-807af19eac48',
                    'org': {
                        'name': 'Aarhus Universitet',
                        'user_key': 'AU',
                        'uuid': '456362c4-0ee4-4e5e-a72c-751239745e62'
                    },
                    'org_unit_type': {
                        'example': None,
                        'name': 'Afdeling',
                        'scope': None,
                        'user_key': 'afd',
                        'uuid': '32547559-cfc1-4d97-94c6-70b192eff825'
                    },
                    'parent': {
                        'name': 'Historisk Institut',
                        'user_key': 'hist',
                        'uuid': 'da77153e-30f3-4dc2-a611-ee912a28d8aa',
                        'validity': {
                            'from': '2016-01-01',
                            'to': '2018-12-31',
                        },
                    },
                    'validity': {
                        'from': '2016-01-01',
                        'to': '2016-12-31'
                    }
                },
                {
                    'name': 'Afdeling for Samtidshistorik',
                    'user_key': 'frem',
                    'uuid': '04c78fc2-72d2-4d02-b55f-807af19eac48',
                    'org': {
                        'name': 'Aarhus Universitet',
                        'user_key': 'AU',
                        'uuid': '456362c4-0ee4-4e5e-a72c-751239745e62'
                    },
                    'org_unit_type': {
                        'example': None,
                        'name': 'Afdeling',
                        'scope': None,
                        'user_key': 'afd',
                        'uuid': '32547559-cfc1-4d97-94c6-70b192eff825'
                    },
                    'parent': {
                        'name': 'Historisk Institut',
                        'user_key': 'hist',
                        'uuid': 'da77153e-30f3-4dc2-a611-ee912a28d8aa',
                        'validity': {
                            'from': '2016-01-01',
                            'to': '2018-12-31',
                        },
                    },
                    'validity': {
                        'from': '2017-01-01',
                        'to': '2017-12-31'
                    }
                },
                {
                    'name': 'Afdeling for Fortidshistorik',
                    'user_key': 'frem',
                    'uuid': '04c78fc2-72d2-4d02-b55f-807af19eac48',
                    'org': {
                        'name': 'Aarhus Universitet',
                        'user_key': 'AU',
                        'uuid': '456362c4-0ee4-4e5e-a72c-751239745e62'
                    },
                    'org_unit_type': {
                        'example': None,
                        'name': 'Afdeling',
                        'scope': None,
                        'user_key': 'afd',
                        'uuid': '32547559-cfc1-4d97-94c6-70b192eff825'
                    },
                    'parent': {
                        'name': 'Historisk Institut',
                        'user_key': 'hist',
                        'uuid': 'da77153e-30f3-4dc2-a611-ee912a28d8aa',
                        'validity': {
                            'from': '2016-01-01',
                            'to': '2018-12-31',
                        },
                    },
                    'validity': {
                        'from': '2018-01-01',
                        'to': '2018-12-31'
                    }
                }
            ],
        )

        self.assertRequestResponse(
            '/service/ou/04c78fc2-72d2-4d02-b55f-807af19eac48'
            '/details/org_unit?validity=present&at=2020-01-01',
            [],
        )

        self.assertRequestResponse(
            '/service/ou/04c78fc2-72d2-4d02-b55f-807af19eac48'
            '/details/org_unit?validity=future&at=2020-01-01',
            [],
        )

    @util.mock('aabogade.json', allow_mox=True)
    def test_create_org_unit(self, m):
        self.load_sample_structures()

        c = lora.Connector(virkningfra='-infinity', virkningtil='infinity')

        payload = {
            "name": "Fake Corp",
            "integration_data": {"fakekey": 42},
            "parent": {
                'uuid': "2874e1dc-85e6-4269-823a-e1125484dfd3"
            },
            "org_unit_type": {
                'uuid': "ca76a441-6226-404f-88a9-31e02e420e52"
            },
            "addresses": [
                {
                    "address_type": {
                        "example": "20304060",
                        "name": "Telefonnummer",
                        "scope": "PHONE",
                        "user_key": "Telefon",
                        "uuid": "1d1d3711-5af4-4084-99b3-df2b8752fdec",
                    },
                    "value": "11 22 33 44",
                },
                {
                    "address_type": {
                        "example": "<UUID>",
                        "name": "Adresse",
                        "scope": "DAR",
                        "user_key": "Adresse",
                        "uuid": "4e337d8e-1fd2-4449-8110-e0c8a22958ed"
                    },
                    "uuid": "44c532e1-f617-4174-b144-d37ce9fda2bd",
                },
            ],
            "validity": {
                "from": "2016-02-04",
                "to": "2017-10-21",
            }
        }

        r = self.request('/service/ou/create', json=payload)
        unitid = r.json

        expected = {
            "livscykluskode": "Opstaaet",
            "note": "Oprettet i MO",
            "attributter": {
                "organisationenhedegenskaber": [
                    {
                        "virkning": {
                            "to_included": False,
                            "to": "2017-10-22 00:00:00+02",
                            "from_included": True,
                            "from": "2016-02-04 00:00:00+01"
                        },
                        "brugervendtnoegle":
                            'Fake Corp f494ad89-039d-478e-91f2-a63566554bd6',
                        "enhedsnavn": "Fake Corp",
                        "integrationsdata": '{"fakekey": 42}'
                    }
                ]
            },
            "relationer": {
                'adresser': [
                    {
                        'objekttype': '1d1d3711-5af4-4084-99b3-df2b8752fdec',
                        'urn': 'urn:magenta.dk:telefon:+4511223344',
                        'virkning': {
                            'from': '2016-02-04 00:00:00+01',
                            'from_included': True,
                            'to': '2017-10-22 00:00:00+02',
                            'to_included': False,
                        },
                    },
                    {
                        'objekttype': '4e337d8e-1fd2-4449-8110-e0c8a22958ed',
                        'uuid': '44c532e1-f617-4174-b144-d37ce9fda2bd',
                        'virkning': {
                            'from': '2016-02-04 00:00:00+01',
                            'from_included': True,
                            'to': '2017-10-22 00:00:00+02',
                            'to_included': False,
                        },
                    },
                ],
                "overordnet": [
                    {
                        "virkning": {
                            "to_included": False,
                            "to": "2017-10-22 00:00:00+02",
                            "from_included": True,
                            "from": "2016-02-04 00:00:00+01"
                        },
                        "uuid": "2874e1dc-85e6-4269-823a-e1125484dfd3"
                    }
                ],
                "tilhoerer": [
                    {
                        "virkning": {
                            "to_included": False,
                            "to": "2017-10-22 00:00:00+02",
                            "from_included": True,
                            "from": "2016-02-04 00:00:00+01"
                        },
                        "uuid": "456362c4-0ee4-4e5e-a72c-751239745e62"
                    }
                ],
                "enhedstype": [
                    {
                        "virkning": {
                            "to_included": False,
                            "to": "2017-10-22 00:00:00+02",
                            "from_included": True,
                            "from": "2016-02-04 00:00:00+01"
                        },
                        "uuid": "ca76a441-6226-404f-88a9-31e02e420e52"
                    }
                ],
            },
            "tilstande": {
                "organisationenhedgyldighed": [
                    {
                        "virkning": {
                            "to_included": False,
                            "to": "2017-10-22 00:00:00+02",
                            "from_included": True,
                            "from": "2016-02-04 00:00:00+01"
                        },
                        "gyldighed": "Aktiv"
                    }
                ]
            },
        }

        actual_org_unit = c.organisationenhed.get(unitid)

        self.assertRegistrationsEqual(expected, actual_org_unit)

        self.assertRequestResponse(
            '/service/ou/{}/'.format(unitid),
            {
                "location": "Overordnet Enhed",
                "name": "Fake Corp",
                "org": {
                    "name": "Aarhus Universitet",
                    "user_key": "AU",
                    "uuid": "456362c4-0ee4-4e5e-a72c-751239745e62"
                },
                "org_unit_type": {
                    "example": None,
                    "name": "Institut",
                    "scope": None,
                    "user_key": "inst",
                    "uuid": "ca76a441-6226-404f-88a9-31e02e420e52"
                },
                "parent": {
                    "location": "",
                    "name": "Overordnet Enhed",
                    "org": {
                        "name": "Aarhus Universitet",
                        "user_key": "AU",
                        "uuid": "456362c4-0ee4-4e5e-a72c-751239745e62"
                    },
                    "org_unit_type": {
                        "example": None,
                        "name": "Afdeling",
                        "scope": None,
                        "user_key": "afd",
                        "uuid": "32547559-cfc1-4d97-94c6-70b192eff825"
                    },
                    "parent": None,
                    "user_key": "root",
                    "user_settings": {
                        "orgunit": {
                            "show_location": True,
                            "show_roles": True,
                            "show_user_key": False
                        }
                    },
                    "uuid": "2874e1dc-85e6-4269-823a-e1125484dfd3",
                    "validity": {
                        "from": "2016-01-01",
                        "to": None
                    }
                },
                "user_key": "Fake Corp f494ad89-039d-478e-91f2-a63566554bd6",
                "user_settings": {
                    "orgunit": {
                        "show_location": True,
                        "show_roles": True,
                        "show_user_key": False
                    }
                },
                "uuid": unitid,
                "validity": {
                    "from": "2016-02-04",
                    "to": "2017-10-21"
                }
            },
        )

        self.assertRequestResponse(
            '/service/ou/{}/details/'.format(unitid),
            {
                'address': True,
                'association': False,
                'engagement': False,
                'it': False,
                'leave': False,
                'manager': False,
                'org_unit': True,
                'role': False,
            },
        )

    def test_create_org_unit_fails_validation_outside_org_unit(self):
        """Validation should fail when date range is outside of org unit
        range """
        self.load_sample_structures()

        payload = {
            "name": "Fake Corp",
            "parent": {
                'uuid': "2874e1dc-85e6-4269-823a-e1125484dfd3"
            },
            "org_unit_type": {
                'uuid': "ca76a441-6226-404f-88a9-31e02e420e52"
            },
            "addresses": [
                {
                    "address_type": {
                        "example": "20304060",
                        "name": "Telefonnummer",
                        "scope": "PHONE",
                        "user_key": "Telefon",
                        "uuid": "1d1d3711-5af4-4084-99b3-df2b8752fdec",
                    },
                    "value": "11 22 33 44",
                },
                {
                    "address_type": {
                        "example": "<UUID>",
                        "name": "Adresse",
                        "scope": "DAR",
                        "user_key": "Adresse",
                        "uuid": "4e337d8e-1fd2-4449-8110-e0c8a22958ed"
                    },
                    "uuid": "44c532e1-f617-4174-b144-d37ce9fda2bd",
                },
            ],
            "validity": {
                "from": "2010-02-04",
                "to": "2017-10-21",
            }
        }

        expected = {
            'description': 'Date range exceeds validity '
                           'range of associated org unit.',
            'error': True,
            'error_key': 'V_DATE_OUTSIDE_ORG_UNIT_RANGE',
            'org_unit_uuid': '2874e1dc-85e6-4269-823a-e1125484dfd3',
            'status': 400,
            'valid_from': '2016-01-01',
            'valid_to': None,
            'wanted_valid_from': '2010-02-04',
            'wanted_valid_to': '2017-10-21'
        }

        self.assertRequestResponse('/service/ou/create', expected,
                                   json=payload, status_code=400)

    def test_edit_org_unit_overwrite(self):
        # A generic example of editing an org unit

        self.load_sample_structures()

        org_unit_uuid = '85715fc7-925d-401b-822d-467eb4b163b6'

        req = [{
            "type": "org_unit",
            "original": {
                "validity": {
                    "from": "2016-01-01 00:00:00+01",
                    "to": None
                },
                "parent": {
                    'uuid': "9d07123e-47ac-4a9a-88c8-da82e3a4bc9e"
                },
                "org_unit_type": {
                    'uuid': "ca76a441-6226-404f-88a9-31e02e420e52"
                },
                "name": "Filosofisk Institut",
                "uuid": org_unit_uuid,
            },
            "data": {
                "org_unit_type": {
                    'uuid': "79e15798-7d6d-4e85-8496-dcc8887a1c1a"
                },
                "validity": {
                    "from": "2017-01-01",
                },
            },
        }]

        self.assertRequestResponse(
            '/service/details/edit',
            [org_unit_uuid],
            json=req,
        )

        expected = {
            "note": "Rediger organisationsenhed",
            "attributter": {
                "organisationenhedegenskaber": [
                    {
                        "virkning": {
                            "from_included": True,
                            "to_included": False,
                            "from": "2016-01-01 00:00:00+01",
                            "to": "infinity"
                        },
                        "brugervendtnoegle": "fil",
                        "enhedsnavn": "Filosofisk Institut"
                    }
                ]
            },
            "tilstande": {
                "organisationenhedgyldighed": [
                    {
                        "gyldighed": "Aktiv",
                        "virkning": {
                            "from_included": True,
                            "to_included": False,
                            "from": "2017-01-01 00:00:00+01",
                            "to": "infinity"
                        }
                    },
                    {
                        "gyldighed": "Inaktiv",
                        "virkning": {
                            "from_included": True,
                            "to_included": False,
                            "from": "2016-01-01 00:00:00+01",
                            "to": "2017-01-01 00:00:00+01"
                        }
                    }
                ]
            },
            "relationer": {
                "tilhoerer": [
                    {
                        "uuid": "456362c4-0ee4-4e5e-a72c-751239745e62",
                        "virkning": {
                            "from_included": True,
                            "to_included": False,
                            "from": "2016-01-01 00:00:00+01",
                            "to": "infinity"
                        }
                    }
                ],
                "overordnet": [
                    {
                        "uuid": "9d07123e-47ac-4a9a-88c8-da82e3a4bc9e",
                        "virkning": {
                            "from_included": True,
                            "to_included": False,
                            "from": "2016-01-01 00:00:00+01",
                            "to": "infinity"
                        }
                    }
                ],
                "enhedstype": [
                    {
                        "uuid": "ca76a441-6226-404f-88a9-31e02e420e52",
                        "virkning": {
                            "from_included": True,
                            "to_included": False,
                            "from": "2016-01-01 00:00:00+01",
                            "to": "2017-01-01 00:00:00+01"
                        }
                    },
                    {
                        "uuid": "79e15798-7d6d-4e85-8496-dcc8887a1c1a",
                        "virkning": {
                            "from_included": True,
                            "to_included": False,
                            "from": "2017-01-01 00:00:00+01",
                            "to": "infinity"
                        }
                    }
                ],
                "adresser": [
                    {
                        "uuid": "b1f1817d-5f02-4331-b8b3-97330a5d3197",
                        "objekttype": "4e337d8e-1fd2-4449-8110-e0c8a22958ed",
                        "virkning": {
                            "from_included": True,
                            "to_included": False,
                            "from": "2016-01-01 00:00:00+01",
                            "to": "infinity"
                        }
                    },
                    {
                        "urn": "urn:magenta.dk:telefon:+4587150000",
                        "objekttype": "1d1d3711-5af4-4084-99b3-df2b8752fdec",
                        "virkning": {
                            "from_included": True,
                            "to_included": False,
                            "from": "2016-01-01 00:00:00+01",
                            "to": "infinity"
                        }
                    }
                ]
            },
            "livscykluskode": "Rettet",
        }

        c = lora.Connector(virkningfra='-infinity', virkningtil='infinity')
        actual = c.organisationenhed.get(org_unit_uuid)

        self.assertRegistrationsEqual(expected, actual)

    def test_read_root(self):
        self.load_sample_structures(minimal=True)

        self.assertRequestResponse(
            '/service/ou/2874e1dc-85e6-4269-823a-e1125484dfd3/',
            {
                "location": "",
                "name": "Overordnet Enhed",
                "org": {
                    "name": "Aarhus Universitet",
                    "user_key": "AU",
                    "uuid": "456362c4-0ee4-4e5e-a72c-751239745e62",
                },
                "org_unit_type": {
                    "example": None,
                    "name": "Afdeling",
                    "scope": None,
                    "user_key": "afd",
                    "uuid": "32547559-cfc1-4d97-94c6-70b192eff825",
                },
                'user_settings': {'orgunit': {'show_user_key': False,
                                              'show_location': True,
                                              'show_roles': True}},
                "parent": None,
                "user_key": "root",
                "uuid": "2874e1dc-85e6-4269-823a-e1125484dfd3",
                "validity": {
                    "from": "2016-01-01",
                    "to": None,
                },
            },
        )

    def test_read_many_parents(self):
        self.load_sample_structures()

        self.assertRequestResponse(
            '/service/ou/04c78fc2-72d2-4d02-b55f-807af19eac48/',
            {
                "location": "Overordnet Enhed/Humanistisk fakultet"
                "/Historisk Institut",
                "name": "Afdeling for Samtidshistorik",
                "org": {
                    "name": "Aarhus Universitet",
                    "user_key": "AU",
                    "uuid": "456362c4-0ee4-4e5e-a72c-751239745e62"
                },
                "org_unit_type": {
                    "example": None,
                    "name": "Afdeling",
                    "scope": None,
                    "user_key": "afd",
                    "uuid": "32547559-cfc1-4d97-94c6-70b192eff825"
                },
                "parent": {
                    "location": "Overordnet Enhed/Humanistisk fakultet",
                    "name": "Historisk Institut",
                    "org": {
                        "name": "Aarhus Universitet",
                        "user_key": "AU",
                        "uuid": "456362c4-0ee4-4e5e-a72c-751239745e62"
                    },
                    "org_unit_type": {
                        "example": None,
                        "name": "Institut",
                        "scope": None,
                        "user_key": "inst",
                        "uuid": "ca76a441-6226-404f-88a9-31e02e420e52"
                    },
                    "parent": {
                        "location": "Overordnet Enhed",
                        "name": "Humanistisk fakultet",
                        "org": {
                            "name": "Aarhus Universitet",
                            "user_key": "AU",
                            "uuid": "456362c4-0ee4-4e5e-a72c-751239745e62"
                        },
                        "org_unit_type": {
                            "example": None,
                            "name": "Institut",
                            "scope": None,
                            "user_key": "inst",
                            "uuid": "ca76a441-6226-404f-88a9-31e02e420e52"
                        },
                        "parent": {
                            "location": "",
                            "name": "Overordnet Enhed",
                            "org": {
                                "name": "Aarhus Universitet",
                                "user_key": "AU",
                                "uuid": "456362c4-0ee4-4e5e-a72c-751239745e62"
                            },
                            "org_unit_type": {
                                "example": None,
                                "name": "Afdeling",
                                "scope": None,
                                "user_key": "afd",
                                "uuid": "32547559-cfc1-4d97-94c6-70b192eff825"
                            },
                            "parent": None,
                            "user_key": "root",
                            "user_settings": {
                                "orgunit": {
                                    "show_location": True,
                                    "show_roles": True,
                                    "show_user_key": False
                                }
                            },
                            "uuid": "2874e1dc-85e6-4269-823a-e1125484dfd3",
                            "validity": {
                                "from": "2016-01-01",
                                "to": None
                            }
                        },
                        "user_key": "hum",
                        "user_settings": {
                            "orgunit": {
                                "show_location": True,
                                "show_roles": True,
                                "show_user_key": False
                            }
                        },
                        "uuid": "9d07123e-47ac-4a9a-88c8-da82e3a4bc9e",
                        "validity": {
                            "from": "2016-01-01",
                            "to": None
                        }
                    },
                    "user_key": "hist",
                    "user_settings": {
                        "orgunit": {
                            "show_location": True,
                            "show_roles": True,
                            "show_user_key": False
                        }
                    },
                    "uuid": "da77153e-30f3-4dc2-a611-ee912a28d8aa",
                    "validity": {
                        "from": "2016-01-01",
                        "to": "2018-12-31"
                    }
                },
                "user_key": "frem",
                "user_settings": {
                    "orgunit": {
                        "show_location": True,
                        "show_roles": True,
                        "show_user_key": False
                    }
                },
                "uuid": "04c78fc2-72d2-4d02-b55f-807af19eac48",
                "validity": {
                    "from": "2016-01-01",
                    "to": "2018-12-31"
                }
            },
        )

    def test_edit_missing_org_unit(self):
        self.load_sample_structures()

        org_unit_uuid = '85715fc7-925d-401b-822d-467eb4b163b6'

        req = [{
            "type": "org_unit",
            "data": {
                "org_unit_type": {
                    'uuid': "79e15798-7d6d-4e85-8496-dcc8887a1c1a"
                },
                "validity": {
                    "from": "2017-01-01",
                },
            },
        }]

        self.assertRequestResponse(
            '/service/details/edit',
            {
                'description': 'Missing uuid',
                'error': True,
                'error_key': 'V_MISSING_REQUIRED_VALUE',
                'key': 'uuid',
                'obj': req[0]['data'],
                'status': 400,
            },
            json=req,
            status_code=400,
        )

    def test_edit_org_unit(self):
        # A generic example of editing an org unit

        self.load_sample_structures()

        org_unit_uuid = '85715fc7-925d-401b-822d-467eb4b163b6'

        req = [{
            "type": "org_unit",
            "data": {
                "uuid": org_unit_uuid,
                "org_unit_type": {
                    'uuid': "79e15798-7d6d-4e85-8496-dcc8887a1c1a"
                },
                "validity": {
                    "from": "2017-01-01",
                },
            },
        }]

        self.assertRequestResponse(
            '/service/details/edit',
            [org_unit_uuid],
            json=req,
        )

        expected = {
            "note": "Rediger organisationsenhed",
            "attributter": {
                "organisationenhedegenskaber": [
                    {
                        "virkning": {
                            "from_included": True,
                            "to_included": False,
                            "from": "2016-01-01 00:00:00+01",
                            "to": "infinity"
                        },
                        "brugervendtnoegle": "fil",
                        "enhedsnavn": "Filosofisk Institut"
                    }
                ]
            },
            "tilstande": {
                "organisationenhedgyldighed": [
                    {
                        "gyldighed": "Aktiv",
                        "virkning": {
                            "from_included": True,
                            "to_included": False,
                            "from": "2016-01-01 00:00:00+01",
                            "to": "2017-01-01 00:00:00+01"
                        }
                    },
                    {
                        "gyldighed": "Aktiv",
                        "virkning": {
                            "from_included": True,
                            "to_included": False,
                            "from": "2017-01-01 00:00:00+01",
                            "to": "infinity"
                        }
                    },
                ]
            },
            "relationer": {
                "tilhoerer": [
                    {
                        "uuid": "456362c4-0ee4-4e5e-a72c-751239745e62",
                        "virkning": {
                            "from_included": True,
                            "to_included": False,
                            "from": "2016-01-01 00:00:00+01",
                            "to": "infinity"
                        }
                    }
                ],
                "overordnet": [
                    {
                        "uuid": "9d07123e-47ac-4a9a-88c8-da82e3a4bc9e",
                        "virkning": {
                            "from_included": True,
                            "to_included": False,
                            "from": "2016-01-01 00:00:00+01",
                            "to": "infinity"
                        }
                    }
                ],
                "enhedstype": [
                    {
                        "uuid": "ca76a441-6226-404f-88a9-31e02e420e52",
                        "virkning": {
                            "from_included": True,
                            "to_included": False,
                            "from": "2016-01-01 00:00:00+01",
                            "to": "2017-01-01 00:00:00+01"
                        }
                    },
                    {
                        "uuid": "79e15798-7d6d-4e85-8496-dcc8887a1c1a",
                        "virkning": {
                            "from_included": True,
                            "to_included": False,
                            "from": "2017-01-01 00:00:00+01",
                            "to": "infinity"
                        }
                    }
                ],
                "adresser": [
                    {
                        "uuid": "b1f1817d-5f02-4331-b8b3-97330a5d3197",
                        "objekttype": "4e337d8e-1fd2-4449-8110-e0c8a22958ed",
                        "virkning": {
                            "from_included": True,
                            "to_included": False,
                            "from": "2016-01-01 00:00:00+01",
                            "to": "infinity"
                        }
                    },
                    {
                        "urn": "urn:magenta.dk:telefon:+4587150000",
                        "objekttype": "1d1d3711-5af4-4084-99b3-df2b8752fdec",
                        "virkning": {
                            "from_included": True,
                            "to_included": False,
                            "from": "2016-01-01 00:00:00+01",
                            "to": "infinity"
                        }
                    }
                ]
            },
            "livscykluskode": "Rettet",
        }

        c = lora.Connector(virkningfra='-infinity', virkningtil='infinity')
        actual = c.organisationenhed.get(org_unit_uuid)

        self.assertRegistrationsEqual(expected, actual)

    @freezegun.freeze_time('2010-01-01')
    def test_edit_org_unit_earlier_start(self):
        """ Test setting the start date to something earlier (#23182)
        """

        self.load_sample_structures()

        org_unit_uuid = 'b688513d-11f7-4efc-b679-ab082a2055d0'

        with self.subTest('too soon'):
            self.assertRequestResponse(
                '/service/details/edit',
                {
                    'description': 'Date range exceeds validity range of '
                    'associated org unit.',
                    'error': True,
                    'error_key': 'V_DATE_OUTSIDE_ORG_UNIT_RANGE',
                    'org_unit_uuid': '2874e1dc-85e6-4269-823a-e1125484dfd3',
                    'status': 400,
                    'valid_from': '2016-01-01',
                    'valid_to': None,
                    'wanted_valid_from': '2010-01-01',
                    'wanted_valid_to': None,
                },
                status_code=400,
                json={
                    "type": "org_unit",
                    "data": {
                        "uuid": org_unit_uuid,
                        "validity": {
                            "from": "2010-01-01",
                        },
                    },
                },
            )

        with self.subTest('too soon, with parent'):
            self.assertRequestResponse(
                '/service/details/edit',
                {
                    'description': 'Date range exceeds validity range of '
                    'associated org unit.',
                    'error': True,
                    'error_key': 'V_DATE_OUTSIDE_ORG_UNIT_RANGE',
                    'org_unit_uuid': '2874e1dc-85e6-4269-823a-e1125484dfd3',
                    'status': 400,
                },
                status_code=400,
                json={
                    "type": "org_unit",
                    "data": {
                        "uuid": org_unit_uuid,
                        'parent': {
                            'name': 'Overordnet Enhed',
                            'user_key': 'root',
                            'uuid': '2874e1dc-85e6-4269-823a-e1125484dfd3',
                            'validity': {
                                'from': '2016-01-01',
                                'to': None,
                            },
                        },
                        "validity": {
                            "from": "2010-01-01",
                        },
                    },
                },
            )

        self.assertRequestResponse(
            '/service/details/edit',
            org_unit_uuid, json={
                "type": "org_unit",
                "data": {
                    "uuid": org_unit_uuid,
                    "validity": {
                        "from": "2016-06-01",
                    },
                },
            },
        )

        self.assertRequest(
            '/service/ou/' + org_unit_uuid +
            '/?at=2016-06-01',
            200,
            "should exist on 2016-06-01"
        )

        self.assertRequest(
            '/service/ou/' + org_unit_uuid +
            '/?at=2016-05-31',
            404,
            "should not exist before start"
        )

    @freezegun.freeze_time('2016-01-01')
    @util.mock('aabogade.json', allow_mox=True)
    def test_edit_org_unit_earlier_start_on_created(self, m):
        self.load_sample_structures()

        c = lora.Connector(virkningfra='-infinity', virkningtil='infinity')

        payload = {
            "type": "org_unit",
            "name": "Fake Corp",
            "parent": {
                'uuid': "2874e1dc-85e6-4269-823a-e1125484dfd3"
            },
            "org_unit_type": {
                'uuid': "ca76a441-6226-404f-88a9-31e02e420e52"
            },
            "addresses": [
                {
                    "address_type": {
                        "example": "20304060",
                        "name": "Telefonnummer",
                        "scope": "PHONE",
                        "user_key": "Telefon",
                        "uuid": "1d1d3711-5af4-4084-99b3-df2b8752fdec",
                    },
                    "value": "11 22 33 44",
                },
                {
                    "address_type": {
                        "example": "<UUID>",
                        "name": "Adresse",
                        "scope": "DAR",
                        "user_key": "Adresse",
                        "uuid": "4e337d8e-1fd2-4449-8110-e0c8a22958ed"
                    },
                    "uuid": "44c532e1-f617-4174-b144-d37ce9fda2bd",
                },
            ],
            "validity": {
                "from": "2017-01-01",
                "to": "2017-12-31",
            }
        }

        org_unit_uuid = self.assertRequest('/service/ou/create', json=payload)

        req = {
            "type": "org_unit",
            "data": {
                "uuid": org_unit_uuid,
                "validity": {
                    "from": "2016-06-01",
                },
            },
        }

        self.assertRequestResponse(
            '/service/details/edit',
            org_unit_uuid,
            json=req,
        )

        expected = {
            'attributter': {
                'organisationenhedegenskaber': [
                    {
                        'brugervendtnoegle': 'Fake Corp '
                        'f494ad89-039d-478e-91f2-a63566554bd6',
                        'enhedsnavn': 'Fake Corp',
                        'integrationsdata': '{}',
                        'virkning': {
                            'from': '2016-06-01 00:00:00+02',
                            'from_included': True,
                            'to': 'infinity',
                            'to_included': False,
                        },
                    },
                ],
            },
            'livscykluskode': 'Rettet',
            'note': 'Rediger organisationsenhed',
            'relationer': {
                'adresser': [
                    {
                        'objekttype': '1d1d3711-5af4-4084-99b3-df2b8752fdec',
                        'urn': 'urn:magenta.dk:telefon:+4511223344',
                        'virkning': {
                            'from': '2017-01-01 00:00:00+01',
                            'from_included': True,
                            'to': '2018-01-01 00:00:00+01',
                            'to_included': False,
                        },
                    },
                    {
                        'objekttype': '4e337d8e-1fd2-4449-8110-e0c8a22958ed',
                        'uuid': '44c532e1-f617-4174-b144-d37ce9fda2bd',
                        'virkning': {
                            'from': '2017-01-01 00:00:00+01',
                            'from_included': True,
                            'to': '2018-01-01 00:00:00+01',
                            'to_included': False,
                        },
                    },
                ],
                'enhedstype': [
                    {
                        'uuid': 'ca76a441-6226-404f-88a9-31e02e420e52',
                        'virkning': {
                            'from': '2016-06-01 00:00:00+02',
                            'from_included': True,
                            'to': 'infinity',
                            'to_included': False,
                        },
                    },
                ],
                'overordnet': [
                    {
                        'uuid': '2874e1dc-85e6-4269-823a-e1125484dfd3',
                        'virkning': {
                            'from': '2016-06-01 00:00:00+02',
                            'from_included': True,
                            'to': 'infinity',
                            'to_included': False,
                        },
                    },
                ],
                'tilhoerer': [
                    {
                        'uuid': '456362c4-0ee4-4e5e-a72c-751239745e62',
                        'virkning': {
                            'from': '2016-06-01 00:00:00+02',
                            'from_included': True,
                            'to': 'infinity',
                            'to_included': False,
                        },
                    },
                ],
            },
            'tilstande': {
                'organisationenhedgyldighed': [
                    {
                        'gyldighed': 'Aktiv',
                        'virkning': {
                            'from': '2016-06-01 00:00:00+02',
                            'from_included': True,
                            'to': 'infinity',
                            'to_included': False,
                        },
                    },
                ],
            },
        }

        c = lora.Connector(virkningfra='-infinity', virkningtil='infinity')
        actual = c.organisationenhed.get(org_unit_uuid)

        self.assertRegistrationsEqual(expected, actual)

    def test_edit_org_unit_in_the_past_fails(self):
        """It shouldn't be possible to perform an edit in the past"""
        self.load_sample_structures()

        org_unit_uuid = '85715fc7-925d-401b-822d-467eb4b163b6'

        req = [{
            "type": "org_unit",
            "data": {
                "uuid": org_unit_uuid,
                "org_unit_type": {
                    'uuid': "79e15798-7d6d-4e85-8496-dcc8887a1c1a"
                },
                "validity": {
                    "from": "2000-01-01",
                },
            },
        }]

        self.assertRequestResponse(
            '/service/details/edit',
            {
                'description': 'Cannot perform changes before current date',
                'error': True,
                'error_key': 'V_CHANGING_THE_PAST',
                'date': '2000-01-01T00:00:00+01:00',
                'status': 400
            },
            json=req,
            status_code=400)

    def test_create_missing_parent(self):
        self.load_sample_structures()

        payload = {
            "name": "Fake Corp",
            "parent": {
                'uuid': "00000000-0000-0000-0000-000000000000"
            },
            "org_unit_type": {
                'uuid': "ca76a441-6226-404f-88a9-31e02e420e52"
            },
            "addresses": [],
            "validity": {
                "from": "2017-01-01",
                "to": "2018-01-01",
            }
        }

        self.assertRequestResponse(
            '/service/ou/create',
            {
                'description':
                'Corresponding parent unit or organisation not found.',
                'error': True,
                'error_key': 'V_PARENT_NOT_FOUND',
                'org_unit_uuid': None,
                'parent_uuid': '00000000-0000-0000-0000-000000000000',
                'status': 404,
            },
            json=payload,
            status_code=404,
        )

    def test_create_root_unit(self):
        self.load_sample_structures(minimal=True)

        unitid = "00000000-0000-0000-0000-000000000000"
        orgid = "456362c4-0ee4-4e5e-a72c-751239745e62"

        roots = [
            {
                'child_count': 0,
                'name': 'Overordnet Enhed',
                'user_key': 'root',
                'uuid': '2874e1dc-85e6-4269-823a-e1125484dfd3',
                'validity': {'from': '2016-01-01', 'to': None},
            },
        ]

        with self.subTest('prerequisites'):
            self.assertRequestResponse('/service/o/{}/children'.format(orgid),
                                       roots)

        self.assertRequestResponse('/service/ou/create', unitid, json={
            "name": "Fake Corp",
            "uuid": unitid,
            "user_key": "fakefakefake",
            "parent": {
                'uuid': orgid,
            },
            "org_unit_type": {
                'uuid': "32547559-cfc1-4d97-94c6-70b192eff825",
            },
            "validity": {
                "from": "2017-01-01",
                "to": "2018-01-01",
            }
        })

        self.assertRequestResponse('/service/ou/{}/'.format(unitid), {
            "location": "",
            "name": "Fake Corp",
            "user_key": "fakefakefake",
            "uuid": unitid,
            "org": {
                "name": "Aarhus Universitet",
                "user_key": "AU",
                "uuid": orgid
            },
            "org_unit_type": {
                "example": None,
                "name": "Afdeling",
                "scope": None,
                "user_key": "afd",
                "uuid": "32547559-cfc1-4d97-94c6-70b192eff825"
            },
            "parent": None,
            "validity": {
                "from": "2017-01-01",
                "to": "2018-01-01"
            },
            'user_settings': {'orgunit': {'show_user_key': False,
                                          'show_location': True,
                                          'show_roles': True}},
        })

        roots.insert(0, {
            "child_count": 0,
            "name": "Fake Corp",
            "user_key": "fakefakefake",
            "uuid": unitid,
            "validity": {
                "from": "2017-01-01",
                "to": "2018-01-01"
            }
        })

        self.assertRequestResponse('/service/o/{}/children'.format(orgid),
                                   roots)

    def test_rename_org_unit(self):
        # A generic example of editing an org unit

        self.load_sample_structures()

        org_unit_uuid = '85715fc7-925d-401b-822d-467eb4b163b6'

        req = {
            "type": "org_unit",
            "data": {
                "name": "Filosofisk Institut II",
                "uuid": org_unit_uuid,
                "validity": {
                    "from": "2018-01-01",
                },
            },
        }

        self.assertRequestResponse(
            '/service/details/edit',
            org_unit_uuid, json=req)

        expected = {
            "note": "Rediger organisationsenhed",
            "attributter": {
                "organisationenhedegenskaber": [
                    {
                        "virkning": {
                            "from_included": True,
                            "to_included": False,
                            "from": "2016-01-01 00:00:00+01",
                            "to": "2018-01-01 00:00:00+01"
                        },
                        "brugervendtnoegle": "fil",
                        "enhedsnavn": "Filosofisk Institut"
                    },
                    {
                        "virkning": {
                            "from_included": True,
                            "to_included": False,
                            "from": "2018-01-01 00:00:00+01",
                            "to": "infinity"
                        },
                        "brugervendtnoegle": "fil",
                        "enhedsnavn": "Filosofisk Institut II"
                    },
                ]
            },
            "tilstande": {
                "organisationenhedgyldighed": [
                    {
                        "gyldighed": "Aktiv",
                        "virkning": {
                            "from_included": True,
                            "to_included": False,
                            "from": "2016-01-01 00:00:00+01",
                            "to": "2018-01-01 00:00:00+01"
                        }
                    },
                    {
                        "gyldighed": "Aktiv",
                        "virkning": {
                            "from_included": True,
                            "to_included": False,
                            "from": "2018-01-01 00:00:00+01",
                            "to": "infinity"
                        }
                    },
                ]
            },
            "relationer": {
                "tilhoerer": [
                    {
                        "uuid": "456362c4-0ee4-4e5e-a72c-751239745e62",
                        "virkning": {
                            "from_included": True,
                            "to_included": False,
                            "from": "2016-01-01 00:00:00+01",
                            "to": "infinity"
                        }
                    }
                ],
                "overordnet": [
                    {
                        "uuid": "9d07123e-47ac-4a9a-88c8-da82e3a4bc9e",
                        "virkning": {
                            "from_included": True,
                            "to_included": False,
                            "from": "2016-01-01 00:00:00+01",
                            "to": "infinity"
                        }
                    }
                ],
                "enhedstype": [
                    {
                        "uuid": "ca76a441-6226-404f-88a9-31e02e420e52",
                        "virkning": {
                            "from_included": True,
                            "to_included": False,
                            "from": "2016-01-01 00:00:00+01",
                            "to": "infinity"
                        }
                    }
                ],
                "adresser": [
                    {
                        "uuid": "b1f1817d-5f02-4331-b8b3-97330a5d3197",
                        "objekttype": "4e337d8e-1fd2-4449-8110-e0c8a22958ed",
                        "virkning": {
                            "from_included": True,
                            "to_included": False,
                            "from": "2016-01-01 00:00:00+01",
                            "to": "infinity"
                        }
                    },
                    {
                        "urn": "urn:magenta.dk:telefon:+4587150000",
                        "objekttype": "1d1d3711-5af4-4084-99b3-df2b8752fdec",
                        "virkning": {
                            "from_included": True,
                            "to_included": False,
                            "from": "2016-01-01 00:00:00+01",
                            "to": "infinity"
                        }
                    }
                ]
            },
            "livscykluskode": "Rettet",
        }

        c = lora.Connector(virkningfra='-infinity', virkningtil='infinity')
        actual = c.organisationenhed.get(org_unit_uuid)

        self.assertRegistrationsEqual(expected, actual)

<<<<<<< HEAD
    @unittest.expectedFailure
=======
    @freezegun.freeze_time('2016-01-01')
>>>>>>> 04624634
    def test_rename_org_unit_early(self):
        """ This test fails due to validity records being
            fractioned in lora due to integration_data added
            the results are not wrong, just fractioned (#25200)
        """
        # Test that we can rename a unit to a date *earlier* than its
        # creation date. We are expanding the validity times on the
        # object, so we insert a separate copy as to not 'taint' the
        # fixtures, as LoRa is unable to properly delete objects
        # without the validities bleeding through.

        self.load_sample_structures()

        org_unit_uuid = 'cbe3016f-b0ab-4c14-8265-ba4c1b3d17f6'

        util.load_fixture(
            'organisation/organisationenhed',
            'create_organisationenhed_samf.json', org_unit_uuid)

        self.assertRequestResponse(
            '/service/details/edit',
            org_unit_uuid, json={
                "type": "org_unit",
                "data": {
                    "name": "Whatever",
                    "uuid": org_unit_uuid,
                    "validity": {
                        "from": "2016-01-01",
                    },
                },
            },
        )

        self.assertRequestResponse(
            '/service/ou/{}/details/org_unit'
            '?validity=past'.format(org_unit_uuid),
            [],
        )

        self.assertRequestResponse(
            '/service/ou/{}/details/org_unit'.format(org_unit_uuid),
            [{
                'name': 'Whatever',
                'org': {
                    'name': 'Aarhus Universitet',
                    'user_key': 'AU',
                    'uuid': '456362c4-0ee4-4e5e-a72c-751239745e62',
                },
                'org_unit_type': {
                    'example': None,
                    'name': 'Fakultet',
                    'scope': None,
                    'user_key': 'fak',
                    'uuid': '4311e351-6a3c-4e7e-ae60-8a3b2938fbd6',
                },
                'parent': {
                    'name': 'Overordnet Enhed',
                    'user_key': 'root',
                    'uuid': '2874e1dc-85e6-4269-823a-e1125484dfd3',
                    'validity': {
                        'from': '2016-01-01',
                        'to': None,
                    },
                },
                'user_key': 'samf',
                'uuid': org_unit_uuid,
                'validity': {
                    'from': '2016-01-01', 'to': None,
                },
            }],
        )

        self.assertRequestResponse(
            '/service/ou/{}/details/org_unit'
            '?validity=future'.format(org_unit_uuid),
            [],
        )

    def test_rename_root_org_unit(self):
        # Test renaming root units

        self.load_sample_structures()

        org_unit_uuid = '2874e1dc-85e6-4269-823a-e1125484dfd3'

        req = {
            "type": "org_unit",
            "data": {
                "name": "Whatever",
                "uuid": org_unit_uuid,
                "validity": {
                    "from": "2018-01-01T00:00:00+01",
                },
            },
        }

        self.assertRequestResponse(
            '/service/details/edit',
            org_unit_uuid, json=req)

        expected = {
            'attributter': {
                'organisationenhedegenskaber': [{
                    'brugervendtnoegle': 'root',
                    'enhedsnavn': 'Whatever',
                    'virkning': {
                        'from': '2018-01-01 '
                                '00:00:00+01',
                        'from_included': True,
                        'to': 'infinity',
                        'to_included': False
                    }
                }, {
                    'brugervendtnoegle': 'root',
                    'enhedsnavn': 'Overordnet '
                                  'Enhed',
                    'virkning': {
                        'from': '2016-01-01 '
                                '00:00:00+01',
                        'from_included': True,
                        'to': '2018-01-01 '
                              '00:00:00+01',
                        'to_included': False
                    }
                }]
            },
            'livscykluskode': 'Rettet',
            'note': 'Rediger organisationsenhed',
            'relationer': {
                'adresser': [{
                    'objekttype': '1d1d3711-5af4-4084-99b3-df2b8752fdec',
                    'urn': 'urn:magenta.dk:telefon:+4587150000',
                    'virkning': {
                        'from': '2016-01-01 00:00:00+01',
                        'from_included': True,
                        'to': 'infinity',
                        'to_included': False
                    }
                }, {
                    'objekttype': '4e337d8e-1fd2-4449-8110-e0c8a22958ed',
                    'uuid': 'b1f1817d-5f02-4331-b8b3-97330a5d3197',
                    'virkning': {
                        'from': '2016-01-01 00:00:00+01',
                        'from_included': True,
                        'to': 'infinity',
                        'to_included': False
                    }
                }, {
                    'objekttype': 'e34d4426-9845-4c72-b31e-709be85d6fa2',
                    'urn': 'urn:magenta.dk:ean:5798000420229',
                    'virkning': {
                        'from': '2016-01-01 00:00:00+01',
                        'from_included': True,
                        'to': 'infinity',
                        'to_included': False
                    }
                }],
                'enhedstype': [{
                    'uuid': '32547559-cfc1-4d97-94c6-70b192eff825',
                    'virkning': {
                        'from': '2016-01-01 00:00:00+01',
                        'from_included': True,
                        'to': 'infinity',
                        'to_included': False
                    }
                }],
                'overordnet': [{
                    'uuid': '456362c4-0ee4-4e5e-a72c-751239745e62',
                    'virkning': {
                        'from': '2016-01-01 00:00:00+01',
                        'from_included': True,
                        'to': 'infinity',
                        'to_included': False
                    }
                }],
                'tilhoerer': [{
                    'uuid': '456362c4-0ee4-4e5e-a72c-751239745e62',
                    'virkning': {
                        'from': '2016-01-01 00:00:00+01',
                        'from_included': True,
                        'to': 'infinity',
                        'to_included': False
                    }
                }]
            },
            'tilstande': {
                'organisationenhedgyldighed': [{
                    'gyldighed': 'Aktiv',
                    'virkning': {
                        'from': '2016-01-01 '
                                '00:00:00+01',
                        'from_included': True,
                        'to': '2018-01-01 '
                              '00:00:00+01',
                        'to_included': False
                    }
                }, {
                    'gyldighed': 'Aktiv',
                    'virkning': {
                        'from': '2018-01-01 '
                                '00:00:00+01',
                        'from_included': True,
                        'to': 'infinity',
                        'to_included': False
                    }
                }]
            }
        }

        c = lora.Connector(virkningfra='-infinity', virkningtil='infinity')
        actual = c.organisationenhed.get(org_unit_uuid)

        self.assertRegistrationsEqual(expected, actual)

    def test_move_org_unit(self):
        'Test successfully moving organisational units'

        self.load_sample_structures()

        org_unit_uuid = '9d07123e-47ac-4a9a-88c8-da82e3a4bc9e'

        req = {
            "type": "org_unit",
            "data": {
                "parent": {
                    "uuid": "b688513d-11f7-4efc-b679-ab082a2055d0"
                },
                "uuid": org_unit_uuid,
                "validity": {
                    "from": "2017-07-01",
                },
            },
        }

        self.assertRequestResponse(
            '/service/details/edit',
            org_unit_uuid, json=req)

        expected = {
            "note": "Rediger organisationsenhed",
            "attributter": {
                "organisationenhedegenskaber": [
                    {
                        "virkning": {
                            "from_included": True,
                            "to_included": False,
                            "from": "2016-01-01 00:00:00+01",
                            "to": "infinity"
                        },
                        "brugervendtnoegle": "hum",
                        "enhedsnavn": "Humanistisk fakultet",
                        "integrationsdata": "{}",
                    }
                ]
            },
            "tilstande": {
                "organisationenhedgyldighed": [
                    {
                        "gyldighed": "Aktiv",
                        "virkning": {
                            "from_included": True,
                            "to_included": False,
                            "from": "2016-01-01 00:00:00+01",
                            "to": "2017-07-01 00:00:00+02"
                        }
                    },
                    {
                        "gyldighed": "Aktiv",
                        "virkning": {
                            "from_included": True,
                            "to_included": False,
                            "from": "2017-07-01 00:00:00+02",
                            "to": "infinity"
                        }
                    },
                ]
            },
            "relationer": {
                "tilhoerer": [
                    {
                        "uuid": "456362c4-0ee4-4e5e-a72c-751239745e62",
                        "virkning": {
                            "from_included": True,
                            "to_included": False,
                            "from": "2016-01-01 00:00:00+01",
                            "to": "infinity"
                        }
                    }
                ],
                "overordnet": [
                    {
                        'uuid': '2874e1dc-85e6-4269-823a-e1125484dfd3',
                        'virkning': {
                            'from': '2016-01-01 00:00:00+01',
                            'from_included': True,
                            'to': '2017-07-01 00:00:00+02',
                            'to_included': False
                        }
                    },
                    {
                        'uuid': 'b688513d-11f7-4efc-b679-ab082a2055d0',
                        'virkning': {
                            'from': '2017-07-01 00:00:00+02',
                            'from_included': True,
                            'to': 'infinity',
                            'to_included': False
                        }
                    }
                ],
                "enhedstype": [
                    {
                        "uuid": "ca76a441-6226-404f-88a9-31e02e420e52",
                        "virkning": {
                            "from_included": True,
                            "to_included": False,
                            "from": "2016-01-01 00:00:00+01",
                            "to": "infinity"
                        }
                    }
                ],
                "adresser": [
                    {
                        "uuid": "b1f1817d-5f02-4331-b8b3-97330a5d3197",
                        "objekttype": "4e337d8e-1fd2-4449-8110-e0c8a22958ed",
                        "virkning": {
                            "from_included": True,
                            "to_included": False,
                            "from": "2016-01-01 00:00:00+01",
                            "to": "infinity"
                        }
                    },
                    {
                        "urn": "urn:magenta.dk:telefon:+4587150000",
                        "objekttype": "1d1d3711-5af4-4084-99b3-df2b8752fdec",
                        "virkning": {
                            "from_included": True,
                            "to_included": False,
                            "from": "2016-01-01 00:00:00+01",
                            "to": "infinity"
                        }
                    }
                ]
            },
            "livscykluskode": "Rettet",
        }

        c = lora.Connector(virkningfra='-infinity', virkningtil='infinity')
        actual = c.organisationenhed.get(org_unit_uuid)

        self.assertRegistrationsEqual(expected, actual)

    def test_move_org_unit_should_fail_validation(self):
        """Should fail validation when trying to move an org unit to one of
        its children """

        self.load_sample_structures()

        org_unit_uuid = '9d07123e-47ac-4a9a-88c8-da82e3a4bc9e'

        req = {
            "type": "org_unit",
            "data": {
                "parent": {
                    "uuid": "85715fc7-925d-401b-822d-467eb4b163b6"
                },
                "uuid": org_unit_uuid,
                "validity": {
                    "from": "2017-07-01",
                },
            },
        }

        self.assertRequestResponse(
            '/service/details/edit',
            {
                'description': 'Org unit cannot be moved to '
                               'one of its own child units',
                'error': True,
                'error_key': 'V_ORG_UNIT_MOVE_TO_CHILD',
                'org_unit_uuid': '9d07123e-47ac-4a9a-88c8-da82e3a4bc9e',
                'status': 400
            },
            status_code=400,
            json=req)

    def test_move_org_unit_to_root_fails(self):
        """Should fail validation when trying to move an org unit to the root
        level"""

        self.load_sample_structures()

        org_unit_uuid = '9d07123e-47ac-4a9a-88c8-da82e3a4bc9e'

        req = {
            "type": "org_unit",
            "data": {
                "parent": {
                    "uuid": "456362c4-0ee4-4e5e-a72c-751239745e62"
                },
                "uuid": org_unit_uuid,
                "validity": {
                    "from": "2017-07-01T00:00:00+02",
                },
            },
        }

        self.assertRequestResponse(
            '/service/details/edit',
            {
                'description': 'Moving an org unit to the root '
                               'level is not allowed',
                'error': True,
                'error_key': 'V_CANNOT_MOVE_UNIT_TO_ROOT_LEVEL',
                'status': 400
            },
            status_code=400,
            json=req)

    @freezegun.freeze_time('2010-01-01')
    def test_cannot_extend_beyond_parent(self):
        """Should fail validation since the new validity period extends beyond
        that of the parent. (#23155)"""

        self.load_sample_structures()

        org_unit_uuid = '04c78fc2-72d2-4d02-b55f-807af19eac48'

        with self.subTest('too late'):
            self.assertRequestResponse(
                '/service/details/edit',
                {
                    'description': 'Date range exceeds validity range of '
                    'associated org unit.',
                    'error': True,
                    'error_key': 'V_DATE_OUTSIDE_ORG_UNIT_RANGE',
                    'org_unit_uuid': 'da77153e-30f3-4dc2-a611-ee912a28d8aa',
                    'status': 400,
                    'valid_from': '2016-01-01',
                    'valid_to': '2018-12-31',
                    'wanted_valid_from': '2016-01-01',
                    'wanted_valid_to': None
                },
                status_code=400,
                json={
                    "type": "org_unit",
                    "data": {
                        "uuid": org_unit_uuid,
                        "validity": {
                            "from": "2016-01-01",
                            "to": None,
                        },
                    },
                })

        with self.subTest('too soon'):
            self.assertRequestResponse(
                '/service/details/edit',
                {
                    'description': 'Date range exceeds validity range of '
                    'associated org unit.',
                    'error': True,
                    'error_key': 'V_DATE_OUTSIDE_ORG_UNIT_RANGE',
                    'org_unit_uuid': 'da77153e-30f3-4dc2-a611-ee912a28d8aa',
                    'status': 400,
                    'valid_from': '2016-01-01',
                    'valid_to': '2018-12-31',
                    'wanted_valid_from': '2010-01-01',
                    'wanted_valid_to': '2018-12-31',
                },
                status_code=400,
                json={
                    "type": "org_unit",
                    "data": {
                        "uuid": org_unit_uuid,
                        "validity": {
                            "from": "2010-01-01",
                            "to": "2018-12-31",
                        },
                    },
                })

    def test_move_org_unit_should_fail_when_moving_root_unit(self):
        """Should fail validation when trying to move the root org unit"""

        self.load_sample_structures()

        org_unit_uuid = '2874e1dc-85e6-4269-823a-e1125484dfd3'

        req = {
            "type": "org_unit",
            "data": {
                "parent": {
                    "uuid": "85715fc7-925d-401b-822d-467eb4b163b6"
                },
                "uuid": org_unit_uuid,
                "validity": {
                    "from": "2017-07-01",
                },
            },
        }

        self.assertRequestResponse(
            '/service/details/edit',
            {
                'description': 'Moving the root org unit is not allowed',
                'error': True,
                'error_key': 'V_CANNOT_MOVE_ROOT_ORG_UNIT',
                'status': 400
            },
            status_code=400,
            json=req)

    def test_move_org_unit_wrong_org(self):
        'Verify that we cannot move a unit into another organisation'

        self.load_sample_structures()

        org_unit_uuid = 'b688513d-11f7-4efc-b679-ab082a2055d0'
        other_org_uuid = util.load_fixture(
            'organisation/organisation',
            'create_organisation_AU.json',
        )

        c = lora.Connector()

        other_unit = util.get_fixture('create_organisationenhed_root.json')
        other_unit['relationer']['tilhoerer'][0]['uuid'] = other_org_uuid
        other_unit['relationer']['overordnet'][0]['uuid'] = other_org_uuid

        other_unit_uuid = c.organisationenhed.create(other_unit)

        self.assertRequestResponse(
            '/service/details/edit',
            {
                'description': 'Unit belongs to an organisation different '
                'from the current one.',
                'error': True,
                'error_key': 'V_UNIT_OUTSIDE_ORG',
                'org_unit_uuid': other_unit_uuid,
                'current_org_uuid': '456362c4-0ee4-4e5e-a72c-751239745e62',
                'target_org_uuid': other_org_uuid,
                'status': 400,
            },
            status_code=400,
            json={
                "type": "org_unit",
                "data": {
                    "parent": {
                        'uuid': other_unit_uuid,
                    },
                    "uuid": org_unit_uuid,
                    "validity": {
                        "from": "2018-01-01",
                    },
                },
            },
        )

    def test_move_org_autoparent(self):
        "Verify that we cannot create cycles when moving organisational units"

        self.load_sample_structures()

        root_uuid = '2874e1dc-85e6-4269-823a-e1125484dfd3'
        org_unit_uuid = 'b688513d-11f7-4efc-b679-ab082a2055d0'

        c = lora.Connector()
        c.organisationenhed.update(
            {
                'relationer': {
                    'overordnet': [{
                        'uuid': 'b688513d-11f7-4efc-b679-ab082a2055d0',
                        'virkning': {
                            'from': '2016-01-01',
                            'to': 'infinity',
                        },
                    }],
                },
            },
            root_uuid,
        )

        self.assertEqual(
            c.organisationenhed.get(root_uuid)['relationer']['overordnet'],
            [{
                'uuid': 'b688513d-11f7-4efc-b679-ab082a2055d0',
                'virkning': {
                    'from': '2016-01-01 00:00:00+01',
                    'from_included': True,
                    'to': 'infinity',
                    'to_included': False,
                },
            }],
        )

        self.assertRequestResponse(
            '/service/details/edit',
            {
                'description': 'Org unit cannot be moved to one of its own '
                'child units',
                'error': True,
                'error_key': 'V_ORG_UNIT_MOVE_TO_CHILD',
                'status': 400,
                'org_unit_uuid': 'b688513d-11f7-4efc-b679-ab082a2055d0',
            },
            status_code=400,
            json={
                "type": "org_unit",
                "data": {
                    "parent": {
                        'uuid': root_uuid,
                    },
                    "uuid": org_unit_uuid,
                    "validity": {
                        "from": "2018-01-01",
                    },
                },
            },
        )

        self.assertRequestResponse(
            '/service/details/edit',
            {
                'description': 'Org unit cannot be moved to one of its own '
                'child units',
                'error': True,
                'error_key': 'V_ORG_UNIT_MOVE_TO_CHILD',
                'status': 400,
                'org_unit_uuid': '2874e1dc-85e6-4269-823a-e1125484dfd3',
            },
            status_code=400,
            json={
                "type": "org_unit",
                "data": {
                    "parent": {
                        'uuid': root_uuid,
                    },
                    "uuid": "9d07123e-47ac-4a9a-88c8-da82e3a4bc9e",
                    "validity": {
                        "from": "2018-01-01",
                    },
                },
            },
        )

    def test_move_org_nowhere(self):
        "Verify that we cannot move units to places that don't exist"

        self.load_sample_structures()

        org_unit_uuid = 'b688513d-11f7-4efc-b679-ab082a2055d0'

        self.assertRequestResponse(
            '/service/details/edit',
            {
                'description': 'Org unit not found.',
                'error': True,
                'error_key': 'E_ORG_UNIT_NOT_FOUND',
                'org_unit_uuid': '00000000-0000-0000-0000-000000000001',
                'status': 404,
            },
            status_code=404,
            json={
                "type": "org_unit",
                "data": {
                    "parent": {
                        'uuid': "00000000-0000-0000-0000-000000000001",
                    },
                    "uuid": org_unit_uuid,
                    "validity": {
                        "from": "2017-01-01",
                    },
                },
            },
        )

    def test_edit_org_unit_should_fail_validation_when_end_before_start(self):
        """Should fail validation when trying to edit an org unit with the
        to-time being before the from-time """

        self.load_sample_structures()

        org_unit_uuid = '9d07123e-47ac-4a9a-88c8-da82e3a4bc9e'

        req = {
            "type": "org_unit",
            "data": {
                "parent": {
                    "uuid": "85715fc7-925d-401b-822d-467eb4b163b6"
                },
                "uuid": org_unit_uuid,
                "validity": {
                    "from": "2017-07-01",
                    "to": "2015-07-01",
                },
            },
        }

        self.assertRequestResponse(
            '/service/details/edit',
            {
                'description': 'End date is before start date.',
                'error': True,
                'error_key': 'V_END_BEFORE_START',
                'status': 400,
                'obj': req['data'],
            },
            status_code=400,
            json=req)

    def test_terminate_org_unit(self):
        self.load_sample_structures()

        unitid = "85715fc7-925d-401b-822d-467eb4b163b6"

        payload = {
            "validity": {
                "to": "2016-10-21"
            }
        }

        self.assertRequestResponse(
            '/service/ou/{}/terminate'.format(unitid),
            unitid,
            json=payload)

        self.assertRequestResponse(
            '/service/ou/{}'.format(unitid) +
            '/details/org_unit?validity=past',
            [
                {
                    "name": "Filosofisk Institut",
                    "org": {
                        "name": "Aarhus Universitet",
                        "user_key": "AU",
                        "uuid": "456362c4-0ee4-4e5e-a72c-751239745e62"
                    },
                    "org_unit_type": {
                        "example": None,
                        "name": "Institut",
                        "scope": None,
                        "user_key": "inst",
                        "uuid": "ca76a441-6226-404f-88a9-31e02e420e52"
                    },
                    "parent": {
                        "name": "Humanistisk fakultet",
                        "user_key": "hum",
                        "uuid": "9d07123e-47ac-4a9a-88c8-da82e3a4bc9e",
                        "validity": {
                            "from": "2016-01-01",
                            "to": None
                        }
                    },
                    "user_key": "fil",
                    "uuid": "85715fc7-925d-401b-822d-467eb4b163b6",
                    "validity": {
                        "from": "2016-01-01",
                        "to": "2016-10-21"
                    }
                }
            ],
        )

        # Verify that we are no longer able to see org unit
        self.assertRequestResponse(
            '/service/ou/{}'.format(unitid) +
            '/details/org_unit?validity=present',
            [],
        )

    def test_terminate_org_unit_validations(self):
        self.load_sample_structures()

        self.assertRequestResponse(
            '/service/ou/{}/terminate'.format(
                "00000000-0000-0000-0000-000000000000",
            ),
            {
                'error': True,
                'error_key': 'E_ORG_UNIT_NOT_FOUND',
                'description': 'Org unit not found.',
                'org_unit_uuid': '00000000-0000-0000-0000-000000000000',
                'status': 404,
            },
            status_code=404,
            json={
                "validity": {
                    "to": "2016-12-31"
                }
            },
        )

        self.assertRequestResponse(
            '/service/ou/{}/terminate'.format(
                "da77153e-30f3-4dc2-a611-ee912a28d8aa",
            ),
            {
                'error': True,
                'status': 400,
                'error_key': 'V_TERMINATE_UNIT_WITH_CHILDREN_OR_ROLES',
                'description': 'Cannot terminate unit with '
                               'active children and roles.',
                'role_count': 0,
                'child_count': 1,

                'child_units': [
                    {
                        'child_count': 0,
                        'name': 'Afdeling for Samtidshistorik',
                        'user_key': 'frem',
                        'uuid': '04c78fc2-72d2-4d02-b55f-807af19eac48',
                        'validity': {
                            'from': '2016-01-01',
                            'to': '2018-12-31',
                        },
                    },
                ],
            },
            status_code=400,
            json={
                "validity": {
                    "to": "2017-01-01"
                }
            },
        )

        self.assertRequestResponse(
            '/service/ou/{}/terminate'.format(
                "9d07123e-47ac-4a9a-88c8-da82e3a4bc9e",
            ),
            {
                'error': True,
                'status': 400,
                'error_key': 'V_TERMINATE_UNIT_WITH_CHILDREN_OR_ROLES',
                'description': 'Cannot terminate unit with '
                               'active children and roles.',

                'role_count': 4,
                'child_count': 2,

                'child_units': [
                    {
                        'child_count': 0,
                        'name': 'Filosofisk Institut',
                        'user_key': 'fil',
                        'uuid': '85715fc7-925d-401b-822d-467eb4b163b6',
                        'validity': {
                            'from': '2016-01-01',
                            'to': None,
                        },
                    },
                    {
                        'child_count': 1,
                        'name': 'Historisk Institut',
                        'user_key': 'hist',
                        'uuid': 'da77153e-30f3-4dc2-a611-ee912a28d8aa',
                        'validity': {
                            'from': '2016-01-01',
                            'to': '2018-12-31',
                        },
                    },
                ],
            },
            status_code=400,
            json={
                "validity": {
                    "to": "2017-05-31"
                }
            },
        )

        self.assertRequestResponse(
            '/service/ou/{}/terminate'.format(
                "9d07123e-47ac-4a9a-88c8-da82e3a4bc9e",
            ),
            {
                'error': True,
                'status': 400,
                'error_key': 'V_TERMINATE_UNIT_WITH_CHILDREN_OR_ROLES',
                'description': 'Cannot terminate unit with '
                               'active children and roles.',

                'role_count': 4,
                'child_count': 1,

                'child_units': [
                    {
                        'child_count': 0,
                        'name': 'Filosofisk Institut',
                        'user_key': 'fil',
                        'uuid': '85715fc7-925d-401b-822d-467eb4b163b6',
                        'validity': {
                            'from': '2016-01-01',
                            'to': None,
                        },
                    },
                ],
            },
            status_code=400,
            json={
                "validity": {
                    "to": "2018-12-31"
                }
            },
        )

        for unitid in (
            '85715fc7-925d-401b-822d-467eb4b163b6',
        ):
            self.assertRequestResponse(
                '/service/ou/{}/terminate'.format(
                    unitid,
                ),
                unitid,
                json={
                    "validity": {
                        "to": "2018-12-31"
                    }
                },
            )

        self.assertRequestResponse(
            '/service/ou/{}/terminate'.format(
                "9d07123e-47ac-4a9a-88c8-da82e3a4bc9e",
            ),
            {
                'error': True,
                'status': 400,
                'error_key': 'V_TERMINATE_UNIT_WITH_CHILDREN_OR_ROLES',
                'description': 'Cannot terminate unit with '
                               'active children and roles.',
                'role_count': 4,
                'child_count': 0,

                'child_units': [],
            },
            status_code=400,
            json={
                "validity": {
                    # inclusion of timestamp is deliberate
                    "to": "2018-12-31T00:00:00+01"
                }
            },
        )

        self.assertRequestResponse(
            '/service/ou/{}/terminate'.format(
                "9d07123e-47ac-4a9a-88c8-da82e3a4bc9e",
            ),
            {
                'description': 'Date range exceeds validity range of '
                'associated org unit.',
                'error': True,
                'error_key': 'V_DATE_OUTSIDE_ORG_UNIT_RANGE',
                'status': 400,
                'org_unit_uuid': '9d07123e-47ac-4a9a-88c8-da82e3a4bc9e',
                'valid_from': '2016-01-01',
                'valid_to': None,
                'wanted_valid_from': '1999-12-31',
                'wanted_valid_to': '1999-12-31',
            },
            status_code=400,
            json={
                "validity": {
                    "to": "1999-12-31"
                }
            },
        )

        self.assertRequestResponse(
            '/service/ou/{}/terminate'.format(
                "04c78fc2-72d2-4d02-b55f-807af19eac48",
            ),
            {
                'description': 'Date range exceeds validity range of '
                'associated org unit.',
                'error': True,
                'error_key': 'V_DATE_OUTSIDE_ORG_UNIT_RANGE',
                'status': 400,
                'org_unit_uuid': '04c78fc2-72d2-4d02-b55f-807af19eac48',
                'valid_from': '2016-01-01',
                'valid_to': '2018-12-31',
                'wanted_valid_from': '2099-12-31',
                'wanted_valid_to': '2099-12-31',
            },
            status_code=400,
            json={
                "validity": {
                    "to": "2099-12-31"
                }
            },
        )

        self.assertRequestResponse(
            '/service/ou/{}/terminate'.format(
                "04c78fc2-72d2-4d02-b55f-807af19eac48",
            ),
            {
                'description': 'Date range exceeds validity range of '
                'associated org unit.',
                'error': True,
                'error_key': 'V_DATE_OUTSIDE_ORG_UNIT_RANGE',
                'status': 400,
                'org_unit_uuid': '04c78fc2-72d2-4d02-b55f-807af19eac48',
                'valid_from': '2016-01-01',
                'valid_to': '2018-12-31',
                'wanted_valid_from': '2015-12-31',
                'wanted_valid_to': '2015-12-31',
            },
            status_code=400,
            json={
                "validity": {
                    "to": "2015-12-31"
                }
            },
            message='No terminating on creation date!'
        )

    @unittest.expectedFailure
    @freezegun.freeze_time('2018-09-11', tz_offset=2)
    def test_terminating_complex_org_unit(self):
        self.load_sample_structures()

        # alas, this import fails due to overzealous validation :(
        unitid = util.load_fixture('organisation/organisationenhed',
                                   'very-edited-unit.json')

        with self.subTest('prerequisites'):
            self.assertRequestResponse(
                '/service/ou/{}'.format(unitid) +
                '/details/org_unit?validity=past',
                [
                    {
                        "name": "AlexTestah",
                        "org": {
                            "name": "Aarhus Universitet",
                            "user_key": "AU",
                            "uuid": "456362c4-0ee4-4e5e-a72c-751239745e62"
                        },
                        "org_unit_type": {
                            "example": None,
                            "name": "Afdeling",
                            "scope": None,
                            "user_key": "afd",
                            "uuid": "32547559-cfc1-4d97-94c6-70b192eff825"
                        },
                        "parent": {
                            "name": "Overordnet Enhed",
                            "user_key": "root",
                            "uuid": "2874e1dc-85e6-4269-823a-e1125484dfd3",
                            "validity": {
                                "from": "2016-01-01",
                                "to": None
                            }
                        },
                        "user_key":
                        "AlexTestah 95c30cd4-1a5c-4025-a23d-430acf018178",
                        "uuid": unitid,
                        "validity": {
                            "from": "2018-08-01",
                            "to": "2018-08-22"
                        }
                    },
                    {
                        "name": "AlexTestikah",
                        "org": {
                            "name": "Aarhus Universitet",
                            "user_key": "AU",
                            "uuid": "456362c4-0ee4-4e5e-a72c-751239745e62"
                        },
                        "org_unit_type": {
                            "example": None,
                            "name": "Afdeling",
                            "scope": None,
                            "user_key": "afd",
                            "uuid": "32547559-cfc1-4d97-94c6-70b192eff825"
                        },
                        "parent": {
                            "name": "Overordnet Enhed",
                            "user_key": "root",
                            "uuid": "2874e1dc-85e6-4269-823a-e1125484dfd3",
                            "validity": {
                                "from": "2016-01-01",
                                "to": None
                            }
                        },
                        "user_key": "AlexTestah "
                        "95c30cd4-1a5c-4025-a23d-430acf018178",
                        "uuid": unitid,
                        "validity": {
                            "from": "2018-08-23",
                            "to": "2018-08-23"
                        }
                    },
                    {
                        "name": "AlexTestikah",
                        "org": {
                            "name": "Aarhus Universitet",
                            "user_key": "AU",
                            "uuid": "456362c4-0ee4-4e5e-a72c-751239745e62"
                        },
                        "org_unit_type": {
                            "example": None,
                            "name": "Fakultet",
                            "scope": None,
                            "user_key": "fak",
                            "uuid": "4311e351-6a3c-4e7e-ae60-8a3b2938fbd6"
                        },
                        "parent": {
                            "name": "Samfundsvidenskabelige fakultet",
                            "user_key": "samf",
                            "uuid": "b688513d-11f7-4efc-b679-ab082a2055d0",
                            "validity": {
                                "from": "2017-01-01",
                                "to": None
                            }
                        },
                        "user_key":
                        "AlexTestah 95c30cd4-1a5c-4025-a23d-430acf018178",
                        "uuid": unitid,
                        "validity": {
                            "from": "2018-08-24",
                            "to": "2018-08-31"
                        }
                    }
                ],
            )

            self.assertRequestResponse(
                '/service/ou/{}'.format(unitid) +
                '/details/org_unit?validity=present',
                [{
                    "name": "AlexTest",
                    "org": {
                        "name": "Aarhus Universitet",
                        "user_key": "AU",
                        "uuid": "456362c4-0ee4-4e5e-a72c-751239745e62"
                    },
                    "org_unit_type": {
                        "example": None,
                        "name": "Fakultet",
                        "scope": None,
                        "user_key": "fak",
                        "uuid": "4311e351-6a3c-4e7e-ae60-8a3b2938fbd6"
                    },
                    "parent": {
                        "name": "Samfundsvidenskabelige fakultet",
                        "user_key": "samf",
                        "uuid": "b688513d-11f7-4efc-b679-ab082a2055d0",
                        "validity": {
                            "from": "2017-01-01",
                            "to": None
                        }
                    },
                    "user_key":
                    "AlexTestah 95c30cd4-1a5c-4025-a23d-430acf018178",
                    "uuid": unitid,
                    "validity": {
                        "from": "2018-09-01",
                        "to": None,
                    }
                }],
            )

            self.assertRequestResponse(
                '/service/ou/{}'.format(unitid) +
                '/details/org_unit?validity=future',
                [],
            )

        payload = {
            "validity": {
                "to": "2018-09-30"
            }
        }

        self.assertRequestResponse(
            '/service/ou/{}/terminate'.format(unitid),
            unitid,
            json=payload)

        self.assertRequestResponse(
            '/service/ou/{}'.format(unitid) +
            '/details/org_unit?validity=present',
            [{
                "name": "AlexTest",
                "org": {
                    "name": "Aarhus Universitet",
                    "user_key": "AU",
                    "uuid": "456362c4-0ee4-4e5e-a72c-751239745e62"
                },
                "org_unit_type": {
                    "example": None,
                    "name": "Fakultet",
                    "scope": None,
                    "user_key": "fak",
                    "uuid": "4311e351-6a3c-4e7e-ae60-8a3b2938fbd6"
                },
                "parent": {
                    "name": "Samfundsvidenskabelige fakultet",
                    "user_key": "samf",
                    "uuid": "b688513d-11f7-4efc-b679-ab082a2055d0",
                    "validity": {
                        "from": "2017-01-01",
                        "to": None
                    }
                },
                "user_key":
                "AlexTestah 95c30cd4-1a5c-4025-a23d-430acf018178",
                "uuid": unitid,
                "validity": {
                    "from": "2018-09-01",
                    "to": "2018-09-30",
                }
            }],
        )

        self.assertRequestResponse(
            '/service/ou/{}'.format(unitid) +
            '/details/org_unit?validity=future',
            [],
        )

    @freezegun.freeze_time('2016-01-01', tz_offset=2)
    def test_get_integration_data(self):
        self.load_sample_structures()
        org_unit_uuid = '9d07123e-47ac-4a9a-88c8-da82e3a4bc9e'

        self.assertRequestResponse(
            '/service/ou/{}/integration-data'.format(org_unit_uuid),
            {
                'integration_data': {},
                'name': 'Humanistisk fakultet',
                'user_key': 'hum',
                'uuid': '9d07123e-47ac-4a9a-88c8-da82e3a4bc9e',
                'validity': {
                    'from': '2016-01-01',
                    'to': None
                }
            }
        )

    @freezegun.freeze_time('2016-01-01', tz_offset=2)
    def test_edit_integration_data(self):
        self.load_sample_structures()
        org_unit_uuid = '9d07123e-47ac-4a9a-88c8-da82e3a4bc9e'

        req = {
            "type": "org_unit",
            "data": {
                "uuid": org_unit_uuid,
                "integration_data": {"baywatchname": "Hasselhoff"},
                "validity": {
                    "from": "2016-01-01",
                    "to": "2016-01-02",
                },
            },
        }

        self.assertRequestResponse(
            '/service/details/edit',
            org_unit_uuid,
            json=req,
        )

        expected_organisationenhedegenskaber = [{
            'brugervendtnoegle': 'hum',
            'enhedsnavn': 'Humanistisk fakultet',
            'integrationsdata': '{}',
            'virkning': {
                'from': '2016-01-03 00:00:00+01',
                'from_included': True,
                'to': 'infinity',
                'to_included': False
            }
        }, {
            'brugervendtnoegle': 'hum',
            'enhedsnavn': 'Humanistisk fakultet',
            'integrationsdata': '{"baywatchname": "Hasselhoff"}',
            'virkning': {
                'from': '2016-01-01 00:00:00+01',
                'from_included': True,
                'to': '2016-01-03 00:00:00+01',
                'to_included': False
            }
        }]

        c = lora.Connector(virkningfra='-infinity', virkningtil='infinity')
        actual = c.organisationenhed.get(org_unit_uuid)

        self.assertEqual(
            expected_organisationenhedegenskaber,
            actual['attributter']['organisationenhedegenskaber']
        )

    def test_tree(self):
        self.load_sql_fixture()

        for path, expected in util.get_fixture('test_trees.json').items():
            with self.subTest(path):
                self.assertRequestResponse(path, expected)<|MERGE_RESOLUTION|>--- conflicted
+++ resolved
@@ -1527,11 +1527,8 @@
 
         self.assertRegistrationsEqual(expected, actual)
 
-<<<<<<< HEAD
     @unittest.expectedFailure
-=======
     @freezegun.freeze_time('2016-01-01')
->>>>>>> 04624634
     def test_rename_org_unit_early(self):
         """ This test fails due to validity records being
             fractioned in lora due to integration_data added
