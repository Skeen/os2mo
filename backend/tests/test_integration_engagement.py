--- conflicted
+++ resolved
@@ -2165,14 +2165,12 @@
                     },
                 },
             },
-<<<<<<< HEAD
             amqp_topics={
                 'employee.engagement.create': 1,
                 'employee.engagement.update': 1,
                 'org_unit.engagement.create': 1,
                 'org_unit.engagement.update': 1,
             },
-=======
         )
 
     def test_reading_engagement_only_primary_uuid(self):
@@ -2196,5 +2194,4 @@
                 'uuid': 'd000591f-8705-4324-897a-075e3623f37b',
                 'validity': {'from': '2017-01-01', 'to': None}
             }]
->>>>>>> 63641922
         )