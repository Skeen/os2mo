#
# Copyright (c) Magenta ApS
#
# This Source Code Form is subject to the terms of the Mozilla Public
# License, v. 2.0. If a copy of the MPL was not distributed with this
# file, You can obtain one at http://mozilla.org/MPL/2.0/.
#


from collections import Counter
import contextlib
import json
import os
import pkgutil
import pprint
import re
import sys
import threading
from unittest.mock import patch

import flask
import flask_testing
import jinja2
import requests_mock
import time
import werkzeug.serving

from oio_rest.utils import test_support

<<<<<<< HEAD
from mora import triggers, app, lora, settings
=======
from mora import amqp, app, lora, settings, service
>>>>>>> f5eaf087


TESTS_DIR = os.path.dirname(__file__)
BASE_DIR = os.path.dirname(TESTS_DIR)
FIXTURE_DIR = os.path.join(TESTS_DIR, 'fixtures')
MOCKING_DIR = os.path.join(TESTS_DIR, 'mocking')

TOP_DIR = os.path.dirname(BASE_DIR)
FRONTEND_DIR = os.path.join(TOP_DIR, 'frontend')
DOCS_DIR = os.path.join(TOP_DIR, 'docs')

BUILD_DIR = os.path.join(BASE_DIR, 'build')
REPORTS_DIR = os.path.join(BUILD_DIR, 'reports')

jinja_env = jinja2.Environment(
    loader=jinja2.FileSystemLoader(
        searchpath=FIXTURE_DIR,
    ),
)


def is_frontend_built():
    return os.path.isfile(
        os.path.join(app.distdir, 'index.html'),
    )


def jsonfile_to_dict(path):
    """
    Reads JSON from resources folder and converts to Python dictionary
    :param path: path to json resource
    :return: dictionary corresponding to the resource JSON
    """
    try:
        with open(os.path.join(BASE_DIR, path)) as f:
            return json.load(f)
    except json.JSONDecodeError:
        raise ValueError('failed to decode ' + path)


def get_fixture(fixture_name, **kwargs):
    if not kwargs:
        return jsonfile_to_dict(os.path.join(FIXTURE_DIR, fixture_name))
    else:
        return json.loads(
            jinja_env.get_template(fixture_name).render(**kwargs),
        )


def get_mock_data(mock_name):
    return jsonfile_to_dict(os.path.join(MOCKING_DIR, mock_name))


def get_mock_text(mock_name, mode='r'):
    with open(os.path.join(MOCKING_DIR, mock_name), mode) as fp:
        return fp.read()


def load_fixture(path, fixture_name, uuid=None, **kwargs):
    '''Load a fixture, i.e. a JSON file with the 'fixtures' directory,
    into LoRA at the given path & UUID.

    '''
    print('creating', path, uuid, file=sys.stderr)
    r = lora.create(path, get_fixture(fixture_name, **kwargs), uuid)
    return r


def load_sql_fixture(fixture_name):
    '''Load an SQL fixture, directly into the database.
    into LoRA at the given path & UUID.

    '''
    fixture_path = os.path.join(FIXTURE_DIR, 'sql', fixture_name)

    assert fixture_name.endswith('.sql'), 'not a valid SQL fixture name!'
    assert os.path.isfile(fixture_path), 'no such SQL fixture found!'

    test_support.load_sql_fixture(fixture_path)


def add_resetting_endpoint(app, fixture_name):
    @app.route('/reset-db')
    def reset_db():
        app.logger.warning('RESETTING DATABASE!!!')

        load_sql_fixture(fixture_name)

        return '', 200

    return app


def load_sample_structures(*, verbose=False, minimal=False, check=False,
                           delete=False):
    '''Inject our test data into LoRA.

    '''
    orgid = '456362c4-0ee4-4e5e-a72c-751239745e62'

    if delete:
        c = lora.Connector()

        print('deleting', c.organisation.path, orgid, file=sys.stderr)
        c.organisation.delete(orgid)

        for scope, rel in (
            (c.facet, 'ansvarlig'),
            (c.klasse, 'ansvarlig'),
            (c.organisationenhed, 'tilhoerer'),
            (c.organisationfunktion, 'tilknyttedeorganisationer'),
            (c.bruger, 'tilhoerer'),
            (c.itsystem, 'tilhoerer'),
        ):
            for objid in scope.fetch(**{rel: orgid}):
                print('deleting', scope.path, objid, file=sys.stderr)
                scope.delete(objid)

    fixtures = [(
        'organisation/organisation',
        'create_organisation_AU.json',
        orgid,
    )]

    units = {
        'root': '2874e1dc-85e6-4269-823a-e1125484dfd3',
    }

    classes = {
        'afdeling': '32547559-cfc1-4d97-94c6-70b192eff825',
    }

    facets = {
        'enhedstype': 'fc917e7c-fc3b-47c2-8aa5-a0383342a280',
        'adressetype': 'e337bab4-635f-49ce-aa31-b44047a43aa1',
        'tilknytningstype': 'ef71fe9c-7901-48e2-86d8-84116e210202',
    }

    # TODO: add classifications, etc.

    functions = {
        'engagement': 'd000591f-8705-4324-897a-075e3623f37b',
        'tilknytning': 'c2153d5d-4a2b-492d-a18c-c498f7bb6221',
        'rolle': '1b20d0b9-96a0-42a6-b196-293bb86e62e8',
        'orlov': 'b807628c-030c-4f5f-a438-de41c1f26ba5',
        'leder': '05609702-977f-4869-9fb4-50ad74c6999a',
        'itsystem_user': 'aaa8c495-d7d4-4af1-b33a-f4cb27b82c66',
        'itsystem_unit': 'cd4dcccb-5bf7-4c6b-9e1a-f6ebb193e276',
        'tilknyttetenhed_hist': 'daa77a4d-6500-483d-b099-2c2eb7fa7a76',
        'tilknyttetenhed_hum': '5c68402c-2a8d-4776-9237-16349fc72648',
    }

    users = {
        'andersand': '53181ed2-f1de-4c4a-a8fd-ab358c2c454a',
        'fedtmule': '6ee24785-ee9a-4502-81c2-7697009c9053',
    }

    itsystems = {
        'ad': '59c135c9-2b15-41cc-97c8-b5dff7180beb',
        'lora': '0872fb72-926d-4c5c-a063-ff800b8ee697',
    }

    if not minimal:
        units.update({
            'hum': '9d07123e-47ac-4a9a-88c8-da82e3a4bc9e',
            'samf': 'b688513d-11f7-4efc-b679-ab082a2055d0',
            'fil': '85715fc7-925d-401b-822d-467eb4b163b6',
            'hist': 'da77153e-30f3-4dc2-a611-ee912a28d8aa',
            'frem': '04c78fc2-72d2-4d02-b55f-807af19eac48',
        })

        classes.update({
            'fakultet': '4311e351-6a3c-4e7e-ae60-8a3b2938fbd6',
            'institut': 'ca76a441-6226-404f-88a9-31e02e420e52',
            'email': 'c78eb6f7-8a9e-40b3-ac80-36b9f371c3e0',
            'telefon': '1d1d3711-5af4-4084-99b3-df2b8752fdec',
            'adresse': '4e337d8e-1fd2-4449-8110-e0c8a22958ed',
            'ean': 'e34d4426-9845-4c72-b31e-709be85d6fa2',
            'medlem': '62ec821f-4179-4758-bfdf-134529d186e9',
        })

        functions.update({
            'email_andersand': 'fba61e38-b553-47cc-94bf-8c7c3c2a6887',
            'email_fedtmule': '64ea02e2-8469-4c54-a523-3d46729e86a7',
            'adresse_fedtmule': 'cd6008bc-1ad2-4272-bc1c-d349ef733f52',
            'adresse_root': '414044e0-fe5f-4f82-be20-1e107ad50e80',
            'adresse_hum': 'e1a9cede-8c9b-4367-b628-113834361871',
            'tlf_hum': '55848eca-4e9e-4f30-954b-78d55eec0473',
            'ean_hum': 'a0fe7d43-1e0d-4232-a220-87098024b34d',
        })

    for facetkey, facetid in facets.items():
        fixtures.append((
            'klassifikation/facet',
            'create_facet_{}.json'.format(facetkey),
            facetid,
        ))

    for classkey, classid in classes.items():
        fixtures.append((
            'klassifikation/klasse',
            'create_klasse_{}.json'.format(classkey),
            classid,
        ))

    for unitkey, unitid in units.items():
        fixtures.append((
            'organisation/organisationenhed',
            'create_organisationenhed_{}.json'.format(unitkey),
            unitid,
        ))

    for funckey, funcid in functions.items():
        fixtures.append((
            'organisation/organisationfunktion',
            'create_organisationfunktion_{}.json'.format(funckey),
            funcid,
        ))

    for userkey, userid in users.items():
        fixtures.append((
            'organisation/bruger',
            'create_bruger_{}.json'.format(userkey),
            userid,
        ))

    for itsystemkey, itsystemid in itsystems.items():
        fixtures.append((
            'organisation/itsystem',
            'create_itsystem_{}.json'.format(itsystemkey),
            itsystemid,
        ))

    for path, fixture_name, uuid in fixtures:
        if check:
            if lora.get(path, uuid):
                raise Exception('{} already exists at {}!'.format(
                    uuid, path,
                ))
        else:
            load_fixture(path, fixture_name, uuid)


@contextlib.contextmanager
def override_settings(**overrides):
    stack = contextlib.ExitStack()
    with stack:
        for k, v in overrides.items():
            stack.enter_context(patch('mora.settings.{}'.format(k), v))

        yield


def override_lora_url(lora_url='http://mox/'):
    return patch('mora.settings.LORA_URL', lora_url)


@contextlib.contextmanager
def override_config(**overrides):
    originals = {}

    for k, v in overrides.items():
        originals[k] = flask.current_app.config[k]
        flask.current_app.config[k] = v

    yield

    flask.current_app.config.update(overrides)


class mock(requests_mock.Mocker):
    '''Decorator for running a function under requests_mock, with the
    given mocking fixture loaded, and optionally overriding the LORA
    URL to a fixed location.

    '''

    def __init__(self, names=None, allow_mox=False, **kwargs):
        super().__init__(**kwargs)

        self.__names = names
        self.__allow_mox = allow_mox
        self.__kwargs = kwargs

        if names:
            if not isinstance(names, (list, tuple)):
                names = [names]

            # inject the fixture; note that complete_qs is
            # important: without it, a URL need only match *some*
            # of the query parameters passed, and that's quite
            # obnoxious if requests only differ by them
            for name in names:
                for url, value in get_mock_data(name).items():
                    self.get(url, json=value, complete_qs=True)

        if not allow_mox:
            self.__overrider = override_lora_url()
        else:
            self.__overrider = None
            self.register_uri(
                requests_mock.ANY,
                re.compile('^{}/.*'.format(settings.LORA_URL.rstrip('/'))),
                real_http=True,
            )

    def copy(self):
        """Returns an exact copy of current mock
        """
        return mock(self.__names, self.__allow_mox, **self.__kwargs)

    def start(self):
        if self.__overrider:
            self.__overrider.__enter__()

        super().start()

    def stop(self):
        super().stop()

        if self.__overrider:
            self.__overrider.__exit__(None, None, None)


class TestCaseMixin(object):

    '''Base class for MO testcases w/o LoRA access.
    '''

    maxDiff = None

    def setUp(self):
        self.amqp_counter = Counter()

        def amqp_publish_message_mock(service, object_type, action, __, ___):
            topic = '{}.{}.{}'.format(service, object_type, action)
            self.amqp_counter[topic] += 1
        triggers.internal.amqp_trigger.publish_message = (
            amqp_publish_message_mock
        )
        super().setUp()

    def create_app(self, overrides=None):
        os.makedirs(BUILD_DIR, exist_ok=True)

        # make sure the configured organisation is always reset
        # every before test
        service.org.ConfiguredOrganisation.valid = False

        return app.create_app({
            'ENV': 'testing',
            'DUMMY_MODE': True,
            'DEBUG': False,
            'TESTING': True,
            'LIVESERVER_PORT': 0,
            'PRESERVE_CONTEXT_ON_EXCEPTION': False,
            'SECRET_KEY': 'secret',
            **(overrides or {})
        })

    @property
    def lora_url(self):
        return settings.LORA_URL

    def assertRequest(self, path, status_code=None, message=None, *,
                      drop_keys=(), amqp_topics=(), **kwargs):
        '''Issue a request and assert that it succeeds (and does not
        redirect) and yields the expected output.

        ``**kwargs`` is passed directly to the test client -- see the
        documentation for :py:class:`werkzeug.test.EnvironBuilder` for
        details.

        One addition is that we support a ``json`` argument that
        automatically posts the given JSON data.

        :return: The result of the request, as a string or object, if
                 JSON.

        '''
        r = self.request(path, **kwargs)

        actual = (
            json.loads(r.get_data(True))
            if r.mimetype == 'application/json'
            else r.get_data(True)
        )

        if status_code is None:
            if message is None:
                message = 'status of {!r} was {}, not 2xx'.format(
                    path,
                    r.status_code,
                )

            if not 200 <= r.status_code < 300:
                pprint.pprint(actual)

                self.fail(message)

        else:
            if message is None:
                message = 'status of {!r} was {}, not {}'.format(
                    path,
                    r.status_code,
                    status_code,
                )

            if r.status_code != status_code:
                pprint.pprint(actual)

                self.fail(message)

        for k in drop_keys:
            try:
                actual.pop(k)
            except (IndexError, KeyError, TypeError):
                pass

        # example:
        # {
        #     'employee.create.it': 3,
        #     'organisation.edit.association': 1,
        # }
        amqp_recieved = Counter(amqp_topics)
        self.assertEqual(self.amqp_counter, amqp_recieved)

        return actual

    def assertRequestResponse(self, path, expected, message=None,
                              amqp_topics=(), **kwargs):
        '''Issue a request and assert that it succeeds (and does not
        redirect) and yields the expected output.

        ``**kwargs`` is passed directly to the test client -- see the
        documentation for :py:class:`werkzeug.test.EnvironBuilder` for
        details.

        One addition is that we support a ``json`` argument that
        automatically posts the given JSON data.

        '''

        actual = self.assertRequest(path, message=message,
                                    amqp_topics=amqp_topics, **kwargs)

        if actual != expected:
            pprint.pprint(actual)

        self.assertEqual(expected, actual, message)

    def assertRequestFails(self, path, code, message=None, **kwargs):
        '''Issue a request and assert that it fails with the given status.

        ``**kwargs`` is passed directly to the test client -- see the
        documentation for :py:class:`werkzeug.test.EnvironBuilder` for
        details.

        One addition is that we support a ``json`` argument that
        automatically posts the given JSON data.

        '''

        self.assertRequest(path, message=message, status_code=code,
                           **kwargs)

    def request(self, path, **kwargs):
        if 'json' in kwargs:
            # "In the face of ambiguity, refuse the temptation to guess."
            # ...so check that the arguments we override don't exist
            assert kwargs.keys().isdisjoint({'method', 'data', 'headers'})

            kwargs['method'] = 'POST'
            kwargs['data'] = json.dumps(kwargs.pop('json'), indent=2)
            kwargs['headers'] = {'Content-Type': 'application/json'}

        return self.client.open(path, **kwargs)

    @staticmethod
    def __sort_inner_lists(obj):
        """Sort all inner lists and tuples by their JSON string value,
        recursively. This is quite stupid and slow, but works!

        This is purely to help comparison tests, as we don't care
        about the list ordering

        """
        if isinstance(obj, dict):
            return {
                k: TestCase.__sort_inner_lists(v)
                for k, v in obj.items()
            }
        elif isinstance(obj, (list, tuple)):
            return sorted(
                map(TestCase.__sort_inner_lists, obj),
                key=(lambda p: json.dumps(p, sort_keys=True)),
            )
        else:
            return obj

    def assertRegistrationsEqual(self, expected, actual, message=None):

        # drop lora-generated timestamps & users
        for k in 'fratidspunkt', 'tiltidspunkt', 'brugerref':
            expected.pop(k, None)
            actual.pop(k, None)

        actual = self.__sort_inner_lists(actual)
        expected = self.__sort_inner_lists(expected)

        if actual != expected:
            pprint.pprint(actual)

        # Sort all inner lists and compare
        return self.assertEqual(expected, actual, message)

    def assertRegistrationsNotEqual(self, expected, actual, message=None):
        # drop lora-generated timestamps & users
        for k in 'fratidspunkt', 'tiltidspunkt', 'brugerref':
            expected.pop(k, None)
            actual.pop(k, None)

        actual = self.__sort_inner_lists(actual)
        expected = self.__sort_inner_lists(expected)

        # Sort all inner lists and compare
        return self.assertNotEqual(expected, actual, message)


class LoRATestCaseMixin(test_support.TestCaseMixin, TestCaseMixin):
    '''Base class for LoRA testcases; the test creates an empty LoRA
    instance, and deletes all objects between runs.
    '''

    db_structure_extensions = json.loads(
        pkgutil.get_data('mora', 'db_extensions.json').decode(),
    )

    def load_sample_structures(self, minimal=False):
        if minimal:
            load_sql_fixture('minimal.sql')
        else:
            load_sql_fixture('simple.sql')

    def load_sql_fixture(self, fixture_name='normal.sql'):
        '''Load an SQL fixture'''

        load_sql_fixture(fixture_name)

    def add_resetting_endpoint(self, fixture_name='normal.sql'):
        '''Add an endpoint for resetting the database'''

        add_resetting_endpoint(self.app, fixture_name)

    def setUp(self):
        lora_server = werkzeug.serving.make_server(
            'localhost', 0, self.get_lora_app(),
        )
        (_, self.lora_port) = lora_server.socket.getsockname()

        # apply patches, then start the server -- so they're active
        # while it's running
        p = override_lora_url('http://localhost:{}/'.format(self.lora_port))
        p.start()
        self.addCleanup(p.stop)

        threading.Thread(
            target=lora_server.serve_forever,
            args=(),
        ).start()

        # likewise, stop it, and *then* pop the patches
        self.addCleanup(lora_server.shutdown)

        super().setUp()


class TestCase(TestCaseMixin, flask_testing.TestCase):
    pass


class LoRATestCase(LoRATestCaseMixin, flask_testing.TestCase):
    pass


class LiveLoRATestCase(LoRATestCaseMixin, flask_testing.LiveServerTestCase):
    #
    # The two methods below force the WSGI server to run in a thread
    # rather than a process. This enables easy coverage gathering as
    # output buffering.
    #
    def _spawn_live_server(self):
        self._server = werkzeug.serving.make_server(
            'localhost', self._port_value.value, self.app,
        )

        self._port_value.value = self._server.socket.getsockname()[1]

        self._thread = threading.Thread(
            target=self._server.serve_forever,
            args=(),
        )
        self._thread.start()

        # Copied from flask_testing

        # We must wait for the server to start listening, but give up
        # after a specified maximum timeout
        timeout = self.app.config.get('LIVESERVER_TIMEOUT', 5)
        start_time = time.time()

        while True:
            elapsed_time = (time.time() - start_time)
            if elapsed_time > timeout:
                raise RuntimeError(
                    "Failed to start the server after %d seconds. " % timeout
                )

            if self._can_ping_server():
                break

    def _terminate_live_server(self):
        self._server.shutdown()
        self._thread.join()<|MERGE_RESOLUTION|>--- conflicted
+++ resolved
@@ -26,12 +26,7 @@
 import werkzeug.serving
 
 from oio_rest.utils import test_support
-
-<<<<<<< HEAD
-from mora import triggers, app, lora, settings
-=======
-from mora import amqp, app, lora, settings, service
->>>>>>> f5eaf087
+from mora import triggers, app, lora, settings, service
 
 
 TESTS_DIR = os.path.dirname(__file__)
