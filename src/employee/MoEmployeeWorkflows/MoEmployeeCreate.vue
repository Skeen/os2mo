--- conflicted
+++ resolved
@@ -13,14 +13,10 @@
       <h5>{{$t('workflows.employee.labels.engagement')}}</h5>
       <mo-engagement-entry v-model="engagement"/>
 
-<<<<<<< HEAD
-      <h5>{{$tc('workflows.employee.labels.association', 2)}}</h5>
-=======
       <h5>Adresser</h5>
       <mo-add-many v-model="address" :entry-component="entry.address"/>
 
-      <h5>Tilknytninger</h5>
->>>>>>> 35fdb57a
+      <h5>{{$tc('workflows.employee.labels.association', 2)}}</h5>
       <mo-add-many v-model="association" :entry-component="entry.association"/>
       
       <h5>{{$tc('workflows.employee.labels.role', 2)}}</h5>
@@ -42,7 +38,6 @@
 <script>
 import Employee from '@/api/Employee'
 import ButtonSubmit from '@/components/ButtonSubmit'
-<<<<<<< HEAD
 import MoCpr from '@/components/MoCpr/MoCpr'
 import MoAddMany from '@/components/MoAddMany/MoAddMany'
 import MoAssociationEntry from '@/components/MoEntry/MoAssociationEntry'
@@ -50,16 +45,7 @@
 import MoRoleEntry from '@/components/MoEntry/MoRoleEntry'
 import MoItSystemEntry from '@/components/MoEntry/MoItSystemEntry'
 import MoManagerEntry from '@/components/MoEntry/MoManagerEntry'
-=======
-import MoCpr from '../../components/MoCpr/MoCpr'
-import MoAddMany from '@/components/MoAddMany'
-import MoAssociationEntry from '../MoAssociation/MoAssociationEntry'
-import MoAddressEntry from '../../components/MoAddressEntry/MoAddressEntry'
-import MoEngagementEntry from '../MoEngagement/MoEngagementEntry'
-import MoRoleEntry from '../MoRole/MoRoleEntry'
-import MoItSystemEntry from '../MoItSystem/MoItSystemEntry'
-import MoManagerEntry from '../MoManager/MoManagerEntry'
->>>>>>> 35fdb57a
+import MoAddressEntry from '@/components/MoEntry/MoAddressEntry'
 
 export default {
   $_veeValidate: {
