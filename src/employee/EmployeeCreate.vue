<template>
  <b-modal 
    id="employeeCreate" 
    size="lg" 
    hide-footer 
    title="Ny medarbejder"
    ref="employeeCreate"
  >
  
    <div>
      <h4>Engagement</h4>
      <date-start-end v-model="dateStartEnd"/>
<<<<<<< HEAD
      <div class="form-row">
        <organisation-unit-picker 
          class="col" 
          label="Vælg enhed"
          v-model="orgUnit"/>
        <engagement-title v-model="engagement.jobtitle"/>
        <engagement-type v-model="engagement.type"/>
=======
      
      <div class="form-row">
        <organisation-unit-picker class="col" v-model="superUnit"/>

        <engagement-title v-model="jobTitle"/>

        <engagement-type v-model="engagementType"/>

        {{engagementType}}
>>>>>>> 7a5fce3b
      </div>
      
      <div class="form-row">
        <div class="form-check col">
          <label class="form-check-label">
            <input class="form-check-input" type="checkbox" value=""> Overføre
          </label>
        </div>
      </div>
    </div>

<<<<<<< HEAD
    <!-- <div>
      <h4>Tilknytning</h4>
      <date-start-end/>

      <div class="form-row">
        <organisation-unit-picker class="col"/>

        <div class="form-group col">
          <label>Stillingsbetegnelse</label>
          <select class="form-control col" id="" >
            <option>Stillingsbetegnelse</option>
          </select>
        </div>

        <div class="form-group col">
          <label>Fysisk placering</label>
          <select class="form-control col" id="" disabled>
            <option>Fysisk placering</option>
          </select>
        </div>
      </div>

      <div class="form-row">
        <div class="form-group col">
          <label>Tilknytningstype</label>
          <select class="form-control col" id="" >
            <option>Tilknytningstype</option>
          </select>
        </div>
        <div class="form-group col">
          <label>Relateret engagement</label>
          <select class="form-control col" id="" >
            <option>Relateret engagement</option>
          </select>
        </div>
      </div>
    </div> -->

    <!-- <div>
      <h4>IT</h4>
      <date-start-end/>

      <div class="form-row">
        <div class="form-group col">
          <label>IT system</label>
          <select class="form-control col" id="" >
            <option>IT system</option>
          </select>
        </div>
      </div>
    </div> -->

    <!-- <div>
      <h4>Kontakt</h4>
      <date-start-end/>

      <contact-channel/>     
    </div> -->

    <!-- <div>
      <h4>Leder</h4>
      <date-start-end/>

      <div class="form-row">
        <organisation-unit-picker class="col"/>

        <div class="form-group col">
          <label>Stillingsbetegnelse</label>
          <select class="form-control col" id="" >
            <option>Stillingsbetegnelse</option>
          </select>
        </div>

        <div class="form-group col">
          <label>Lederfunktion</label>
          <select class="form-control col" id="">
            <option>Lederfunktion</option>
          </select>
        </div>
      </div>

      <div class="form-row">
        <div class="form-group col">
          <label>Lederniveau</label>
          <select class="form-control col" id="" >
            <option>Lederniveau</option>
          </select>
        </div>

        <div class="form-group col">
          <label>Lederansvar</label>
          <select class="form-control col" id="" >
            <option>Lederansvar</option>
          </select>
        </div>

        <div class="form-group col">
          <label>Tilknyttet adresse</label>
          <select class="form-control col" id="" disabled>
            <option>Tilknyttet adresse</option>
          </select>
        </div>
      </div>
      <div class="form-row">
        <div class="form-group col">
          <label>Relateret engagement</label>
          <select class="form-control col" id="" >
            <option>Relateret engagement</option>
          </select>
        </div>
      </div>
    </div> -->

    <div class="float-right">
      <button-submit @click.native="createEngagement()"/>
=======
    <div class="float-right">
      <button-submit @click.native="createEmployee"/>
>>>>>>> 7a5fce3b
    </div>
  </b-modal>

</template>

<script>
  import Employee from '../api/Employee'
  import DateStartEnd from '../components/DatePickerStartEnd'
  import AddressSearch from '../components/AddressSearch'
  import ContactChannel from '../components/ContactChannelInput'
  import OrganisationUnitPicker from '../components/OrganisationUnitPicker'
  import UnitTypeSelect from '../components/OrganisationUnitTypeSelect'
  import EngagementTitle from '../components/EngagementTitle'
  import EngagementType from '../components/EngagementType'
  import ButtonSubmit from '../components/ButtonSubmit'

  export default {
    components: {
      DateStartEnd,
      AddressSearch,
      ContactChannel,
      OrganisationUnitPicker,
      UnitTypeSelect,
      EngagementTitle,
      EngagementType,
      ButtonSubmit
    },
    data () {
      return {
<<<<<<< HEAD
        orgUnit: {},
        dateStartEnd: {},
        engagement: {
          validfrom: '',
          validto: '',
          orgunit: '',
          org: '',
          type: '',
          jobtitle: ''
        }
=======
        dateStartEnd: {},
        superUnit: {},
        type: '',
        engagement: {},
        org_unit_uuid: '',
        org_uuid: '',
        jobTitle: '',
        engagementType: '',
        parent: '',
        'valid-to': '',
        'valid-from': ''
>>>>>>> 7a5fce3b
      }
    },
    created: function () {},
    methods: {
<<<<<<< HEAD
      createNewEmployee () {
      },

      createEngagement () {
        this.engagement.orgunit = this.orgUnit.uuid
        this.engagement.org = this.orgUnit.org
        this.engagement.validfrom = this.dateStartEnd.startDate
        this.engagement.validto = this.dateStartEnd.endDate

        let uuid = '1f67e646-0306-43c1-aba7-86af8c1c6b14'

        Employee.createEngagement(uuid, this.engagement)
=======
      createEmployee () {
        this.engagement.org_uuid = this.superUnit.org
        this.engagement.org_unit_uuid = this.superUnit.uuid
        this.engagement.engagement_type_uuid = this.engagementType
        this.engagement.job_title_uuid = this.jobTitle

        let vm = this
        Employee.createEmployee(this.engagement)
        .then(response => {
          vm.$refs.employeeCreate.hide()
          console.log(response)
        })
>>>>>>> 7a5fce3b
      }
    }
  }
</script>

<!-- Add "scoped" attribute to limit CSS to this component only -->
<style scoped>

</style><|MERGE_RESOLUTION|>--- conflicted
+++ resolved
@@ -10,7 +10,6 @@
     <div>
       <h4>Engagement</h4>
       <date-start-end v-model="dateStartEnd"/>
-<<<<<<< HEAD
       <div class="form-row">
         <organisation-unit-picker 
           class="col" 
@@ -18,17 +17,6 @@
           v-model="orgUnit"/>
         <engagement-title v-model="engagement.jobtitle"/>
         <engagement-type v-model="engagement.type"/>
-=======
-      
-      <div class="form-row">
-        <organisation-unit-picker class="col" v-model="superUnit"/>
-
-        <engagement-title v-model="jobTitle"/>
-
-        <engagement-type v-model="engagementType"/>
-
-        {{engagementType}}
->>>>>>> 7a5fce3b
       </div>
       
       <div class="form-row">
@@ -40,126 +28,8 @@
       </div>
     </div>
 
-<<<<<<< HEAD
-    <!-- <div>
-      <h4>Tilknytning</h4>
-      <date-start-end/>
-
-      <div class="form-row">
-        <organisation-unit-picker class="col"/>
-
-        <div class="form-group col">
-          <label>Stillingsbetegnelse</label>
-          <select class="form-control col" id="" >
-            <option>Stillingsbetegnelse</option>
-          </select>
-        </div>
-
-        <div class="form-group col">
-          <label>Fysisk placering</label>
-          <select class="form-control col" id="" disabled>
-            <option>Fysisk placering</option>
-          </select>
-        </div>
-      </div>
-
-      <div class="form-row">
-        <div class="form-group col">
-          <label>Tilknytningstype</label>
-          <select class="form-control col" id="" >
-            <option>Tilknytningstype</option>
-          </select>
-        </div>
-        <div class="form-group col">
-          <label>Relateret engagement</label>
-          <select class="form-control col" id="" >
-            <option>Relateret engagement</option>
-          </select>
-        </div>
-      </div>
-    </div> -->
-
-    <!-- <div>
-      <h4>IT</h4>
-      <date-start-end/>
-
-      <div class="form-row">
-        <div class="form-group col">
-          <label>IT system</label>
-          <select class="form-control col" id="" >
-            <option>IT system</option>
-          </select>
-        </div>
-      </div>
-    </div> -->
-
-    <!-- <div>
-      <h4>Kontakt</h4>
-      <date-start-end/>
-
-      <contact-channel/>     
-    </div> -->
-
-    <!-- <div>
-      <h4>Leder</h4>
-      <date-start-end/>
-
-      <div class="form-row">
-        <organisation-unit-picker class="col"/>
-
-        <div class="form-group col">
-          <label>Stillingsbetegnelse</label>
-          <select class="form-control col" id="" >
-            <option>Stillingsbetegnelse</option>
-          </select>
-        </div>
-
-        <div class="form-group col">
-          <label>Lederfunktion</label>
-          <select class="form-control col" id="">
-            <option>Lederfunktion</option>
-          </select>
-        </div>
-      </div>
-
-      <div class="form-row">
-        <div class="form-group col">
-          <label>Lederniveau</label>
-          <select class="form-control col" id="" >
-            <option>Lederniveau</option>
-          </select>
-        </div>
-
-        <div class="form-group col">
-          <label>Lederansvar</label>
-          <select class="form-control col" id="" >
-            <option>Lederansvar</option>
-          </select>
-        </div>
-
-        <div class="form-group col">
-          <label>Tilknyttet adresse</label>
-          <select class="form-control col" id="" disabled>
-            <option>Tilknyttet adresse</option>
-          </select>
-        </div>
-      </div>
-      <div class="form-row">
-        <div class="form-group col">
-          <label>Relateret engagement</label>
-          <select class="form-control col" id="" >
-            <option>Relateret engagement</option>
-          </select>
-        </div>
-      </div>
-    </div> -->
-
-    <div class="float-right">
-      <button-submit @click.native="createEngagement()"/>
-=======
     <div class="float-right">
       <button-submit @click.native="createEmployee"/>
->>>>>>> 7a5fce3b
     </div>
   </b-modal>
 
@@ -189,18 +59,6 @@
     },
     data () {
       return {
-<<<<<<< HEAD
-        orgUnit: {},
-        dateStartEnd: {},
-        engagement: {
-          validfrom: '',
-          validto: '',
-          orgunit: '',
-          org: '',
-          type: '',
-          jobtitle: ''
-        }
-=======
         dateStartEnd: {},
         superUnit: {},
         type: '',
@@ -212,25 +70,10 @@
         parent: '',
         'valid-to': '',
         'valid-from': ''
->>>>>>> 7a5fce3b
       }
     },
     created: function () {},
     methods: {
-<<<<<<< HEAD
-      createNewEmployee () {
-      },
-
-      createEngagement () {
-        this.engagement.orgunit = this.orgUnit.uuid
-        this.engagement.org = this.orgUnit.org
-        this.engagement.validfrom = this.dateStartEnd.startDate
-        this.engagement.validto = this.dateStartEnd.endDate
-
-        let uuid = '1f67e646-0306-43c1-aba7-86af8c1c6b14'
-
-        Employee.createEngagement(uuid, this.engagement)
-=======
       createEmployee () {
         this.engagement.org_uuid = this.superUnit.org
         this.engagement.org_unit_uuid = this.superUnit.uuid
@@ -243,7 +86,6 @@
           vm.$refs.employeeCreate.hide()
           console.log(response)
         })
->>>>>>> 7a5fce3b
       }
     }
   }
