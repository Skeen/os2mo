<template>
  <b-modal 
    id="employeeCreate" 
    size="lg" 
    hide-footer 
    title="Ny medarbejder"
    ref="employeeCreate"
  >

    <employee-picker :org="org" v-model="employee"/>
    <employee-create-engagement :org="org" v-model="engagement"/>
    <employee-create-association :org="org" v-model="association" :validity="engagement.validity"/>
    <employee-create-role :org="org" v-model="role" :validity="engagement.validity"/>
    <h4>IT systemer</h4>
    <mo-it-system v-model="itSystem" :validity="engagement.validity"/>

    <div class="float-right">
      <button-submit @click.native="createEmployee" :is-disabled="!isEmployeeSet" :is-loading="isLoading"/>
    </div>
  </b-modal>

</template>

<script>
import Organisation from '../api/Organisation'
import Employee from '../api/Employee'
import { EventBus } from '../EventBus'
import ButtonSubmit from '../components/ButtonSubmit'
import EmployeeCreateAssociation from './EmployeeCreateAssociation'
import EmployeeCreateEngagement from './EmployeeCreateEngagement'
import EmployeeCreateRole from './EmployeeCreateRole'
import EmployeePicker from '../components/EmployeePicker'
import MoItSystem from './MoItSystem/MoItSystem'

export default {
  components: {
    ButtonSubmit,
    EmployeeCreateAssociation,
    EmployeeCreateEngagement,
    EmployeeCreateRole,
    EmployeePicker,
    MoItSystem
  },
  data () {
    return {
      employee: {},
      org: {},
      engagement: {},
      association: {},
      role: {},
      itSystem: {},
      isLoading: false
    }
  },
  computed: {
    isEmployeeSet () {
      return Object.keys(this.employee).length > 0
    }
  },
  created () {
    this.org = Organisation.getSelectedOrganisation()
  },
  mounted () {
    EventBus.$on('organisation-changed', newOrg => {
      this.org = newOrg
    })
  },
  methods: {
    createEmployee () {
      let vm = this
      let create = []
      this.isLoading = true

      if (Object.keys(this.engagement).length === 5) {
        create.push(this.engagement)
      }

      if (Object.keys(this.association).length === 5) {
        create.push(this.association)
      }

      if (Object.keys(this.role).length === 4) {
        create.push(this.role)
      }

      if (Object.keys(this.itSystem).length === 3) {
        create.push(this.itSystem)
      }

<<<<<<< HEAD
      Employee.create(this.employee.uuid, create)
=======
      console.log(create)
      Employee.createEmployee(this.employee.uuid, create)
>>>>>>> bedb5007
      .then(response => {
        vm.isLoading = false
        vm.$refs.employeeCreate.hide()
      })
      .catch(err => {
        console.log(err)
        vm.isLoading = false
      })
    }
  }
}
</script><|MERGE_RESOLUTION|>--- conflicted
+++ resolved
@@ -87,12 +87,7 @@
         create.push(this.itSystem)
       }
 
-<<<<<<< HEAD
       Employee.create(this.employee.uuid, create)
-=======
-      console.log(create)
-      Employee.createEmployee(this.employee.uuid, create)
->>>>>>> bedb5007
       .then(response => {
         vm.isLoading = false
         vm.$refs.employeeCreate.hide()
