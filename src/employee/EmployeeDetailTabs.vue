<template>
  <div>
    <loading v-show="isLoading"/>
    <b-tabs v-show="!isLoading" lazy>
      <b-tab title="Engagement" active> 
        <mo-employee-detail 
          :uuid="uuid" 
          detail="engagement"
          :columns="columns.engagement"
          :entry-component="components.engagement"
        />
      </b-tab>
      <b-tab title="Adresser">
        <mo-employee-detail 
          :uuid="uuid" 
          detail="address"
          :columns="columns.address"
          :entry-component="components.address"
        />
      </b-tab>
      <b-tab title="Rolle">
        <mo-employee-detail 
          :uuid="uuid" 
          detail="role"
          :columns="columns.role"
          :entry-component="components.role"
        />
      </b-tab>
      <b-tab title="IT">
        <mo-employee-detail 
          :uuid="uuid" 
          detail="it"
          :columns="columns.it"
          :entry-component="components.it"
        />
      </b-tab>
      <b-tab title="Tilknytning">
        <mo-employee-detail 
          :uuid="uuid" 
          detail="association"
          :columns="columns.association"
          :entry-component="components.association"
        />
      </b-tab>
      <b-tab title="Orlov">
        <mo-employee-detail 
          :uuid="uuid" 
          detail="leave"
          :columns="columns.leave"
          :entry-component="components.leave"
        />
      </b-tab>
      <b-tab title="Leder" >
        <mo-employee-detail 
          :uuid="uuid" 
          detail="manager"
          :columns="columns.manager"
          :entry-component="components.manager"
        />
      </b-tab>
    </b-tabs>
  </div>
</template>


<script>
  import Loading from '@/components/Loading'
  import MoEmployeeDetail from './MoEmployeeDetail'
<<<<<<< HEAD
  import MoEngagementEntry from '@/components/MoEntry/MoEngagementEntry'
  import MoRoleEntry from '@/components/MoEntry/MoRoleEntry'
  import MoItSystemEntry from '@/components/MoEntry/MoItSystemEntry'
  import MoAssociationEntry from '@/components/MoEntry/MoAssociationEntry'
  import MoLeaveEntry from '@/components/MoEntry/MoLeaveEntry'
  import MoManagerEntry from '@/components/MoEntry/MoManagerEntry'
  import MoAddressEntry from '@/components/MoEntry/MoAddressEntry'
=======
  import MoEngagementEntry from './MoEngagement/MoEngagementEntry'
  import MoRoleEntry from './MoRole/MoRoleEntry'
  import MoItSystemEntry from './MoItSystem/MoItSystemEntry'
  import MoAssociationEntry from './MoAssociation/MoAssociationEntry'
  import MoLeaveEntry from './MoLeave/MoLeaveEntry'
  import MoManagerEntry from './MoManager/MoManagerEntry'
  import MoAddressEntry from '@/components/MoAddressEntry/MoAddressEntry'
>>>>>>> c8496515

  export default {
    components: {
      Loading,
      MoEmployeeDetail
    },
    props: {
      uuid: String
    },
    data () {
      return {
        isLoading: false,
        columns: {
          engagement: ['org_unit', 'job_function', 'engagement_type'],
          role: ['org_unit', 'role_type'],
          it: ['it_system', 'user_name'],
          association: ['org_unit', 'job_function', 'association_type', 'address', 'address_type'],
          leave: ['leave_type'],
          manager: ['org_unit', 'responsibility', 'manager_type', 'manager_level', 'address_type', 'address'],
          address: ['address_type', null]
        },
        components: {
          engagement: MoEngagementEntry,
          role: MoRoleEntry,
          it: MoItSystemEntry,
          association: MoAssociationEntry,
          leave: MoLeaveEntry,
          manager: MoManagerEntry,
          address: MoAddressEntry
        }
      }
    }
  }
</script><|MERGE_RESOLUTION|>--- conflicted
+++ resolved
@@ -15,7 +15,6 @@
           :uuid="uuid" 
           detail="address"
           :columns="columns.address"
-          :entry-component="components.address"
         />
       </b-tab>
       <b-tab title="Rolle">
@@ -66,23 +65,12 @@
 <script>
   import Loading from '@/components/Loading'
   import MoEmployeeDetail from './MoEmployeeDetail'
-<<<<<<< HEAD
   import MoEngagementEntry from '@/components/MoEntry/MoEngagementEntry'
   import MoRoleEntry from '@/components/MoEntry/MoRoleEntry'
   import MoItSystemEntry from '@/components/MoEntry/MoItSystemEntry'
   import MoAssociationEntry from '@/components/MoEntry/MoAssociationEntry'
   import MoLeaveEntry from '@/components/MoEntry/MoLeaveEntry'
   import MoManagerEntry from '@/components/MoEntry/MoManagerEntry'
-  import MoAddressEntry from '@/components/MoEntry/MoAddressEntry'
-=======
-  import MoEngagementEntry from './MoEngagement/MoEngagementEntry'
-  import MoRoleEntry from './MoRole/MoRoleEntry'
-  import MoItSystemEntry from './MoItSystem/MoItSystemEntry'
-  import MoAssociationEntry from './MoAssociation/MoAssociationEntry'
-  import MoLeaveEntry from './MoLeave/MoLeaveEntry'
-  import MoManagerEntry from './MoManager/MoManagerEntry'
-  import MoAddressEntry from '@/components/MoAddressEntry/MoAddressEntry'
->>>>>>> c8496515
 
   export default {
     components: {
@@ -110,8 +98,7 @@
           it: MoItSystemEntry,
           association: MoAssociationEntry,
           leave: MoLeaveEntry,
-          manager: MoManagerEntry,
-          address: MoAddressEntry
+          manager: MoManagerEntry
         }
       }
     }
