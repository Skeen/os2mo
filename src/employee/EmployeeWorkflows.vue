--- conflicted
+++ resolved
@@ -7,11 +7,6 @@
       <button-workflow label="Flyt mange engagementer" icon="share-square-o" target="EmployeeMoveMany"/>
       <button-workflow label="Afslut medarbejder" icon="user-times" target="EmployeeEnd"/>
     </div>
-<<<<<<< HEAD
-    <!-- Modal Component -->
-=======
-
->>>>>>> 5adbc937
     <employee-create/>
   </div>
 </template>
