--- conflicted
+++ resolved
@@ -44,15 +44,10 @@
    * @param {String} orgUuid - Uuid for current organisation
    * @returns {Array} List of organisation units within the organisation
    */
-<<<<<<< HEAD
-  getFullHierachy (orgUuid) {
-    return HTTP.get('/mo/o/' + orgUuid + '/full-hierarchy')
-=======
   getFullHierachy (orgUuid, unitUuid) {
     unitUuid = unitUuid || ''
     let append = unitUuid ? '?treeType=specific&orgUnitId=' + unitUuid : ''
-    return HTTP.get('o/' + orgUuid + '/full-hierarchy' + append)
->>>>>>> 73d45b5a
+    return HTTP.get('/mo/o/' + orgUuid + '/full-hierarchy' + append)
       .then(response => {
         return response.data
       })
