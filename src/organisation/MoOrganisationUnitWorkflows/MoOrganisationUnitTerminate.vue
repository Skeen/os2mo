<template>
  <b-modal 
    id="orgUnitTerminate"
    ref="orgUnitTerminate"  
    size="lg" 
    hide-footer 
    title="Afslut enhed"
    @hidden="resetData"
    lazy
    no-close-on-backdrop
  >
    <form @submit.stop.prevent="endOrganisationUnit">
      <div class="form-row">
        <mo-organisation-unit-picker 
          label="Enhed" 
          class="col" 
          v-model="org_unit"
          required
        />
        <mo-date-picker label="Slutdato" v-model="terminate.validity.from" required/>
      </div>
      <div class="float-right">
        <button-submit :is-loading="isLoading"/>
      </div>
    </form>
  </b-modal>
</template>

<script>
  import OrganisationUnit from '@/api/OrganisationUnit'
  import MoDatePicker from '@/components/atoms/MoDatePicker'
  import MoOrganisationUnitPicker from '@/components/MoPicker/MoOrganisationUnitPicker'
  import ButtonSubmit from '@/components/ButtonSubmit'

  export default {
    $_veeValidate: {
      validator: 'new'
    },
    components: {
      MoDatePicker,
      MoOrganisationUnitPicker,
      ButtonSubmit
    },
    data () {
      return {
        org_unit: {},
        terminate: {
          validity: {}
        },
        isLoading: false
      }
    },
    computed: {
      formValid () {
        // loop over all contents of the fields object and check if they exist and valid.
        return Object.keys(this.fields).every(field => {
          return this.fields[field] && this.fields[field].valid
        })
      }
    },
    methods: {
<<<<<<< HEAD
      endOrganisationUnit (evt) {
        evt.preventDefault()
        if (this.formValid) {
          let vm = this
          vm.isLoading = true
          OrganisationUnit.terminate(this.org_unit.uuid, this.terminate)
            .then(response => {
              vm.isLoading = false
              vm.$refs.orgUnitTerminate.hide()
            })
        } else {
          this.$validator.validateAll()
        }
=======
      resetData () {
        Object.assign(this.$data, this.$options.data())
      },
      endOrganisationUnit () {
        let vm = this
        vm.isLoading = true
        OrganisationUnit.terminate(this.org_unit.uuid, this.terminate)
          .then(response => {
            vm.isLoading = false
            vm.$refs.orgUnitTerminate.hide()
          })
>>>>>>> b6732ae0
      }
    }
  }
</script><|MERGE_RESOLUTION|>--- conflicted
+++ resolved
@@ -59,7 +59,10 @@
       }
     },
     methods: {
-<<<<<<< HEAD
+      resetData () {
+        Object.assign(this.$data, this.$options.data())
+      },
+      
       endOrganisationUnit (evt) {
         evt.preventDefault()
         if (this.formValid) {
@@ -73,19 +76,6 @@
         } else {
           this.$validator.validateAll()
         }
-=======
-      resetData () {
-        Object.assign(this.$data, this.$options.data())
-      },
-      endOrganisationUnit () {
-        let vm = this
-        vm.isLoading = true
-        OrganisationUnit.terminate(this.org_unit.uuid, this.terminate)
-          .then(response => {
-            vm.isLoading = false
-            vm.$refs.orgUnitTerminate.hide()
-          })
->>>>>>> b6732ae0
       }
     }
   }
