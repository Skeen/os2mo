--- conflicted
+++ resolved
@@ -40,7 +40,6 @@
       VAutocomplete
     },
     props: {
-<<<<<<< HEAD
       /**
        * The organisation uuid used to search locally
        */
@@ -48,10 +47,8 @@
         type: String,
         default: '',
         required: true
-      }
-=======
+      },
       value: Object
->>>>>>> 5a9f9a71
     },
     data () {
       return {
