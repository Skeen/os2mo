--- conflicted
+++ resolved
@@ -41,7 +41,9 @@
   },
   props: {
     value: Date,
+    preselectedDate: Date,
     required: Boolean,
+    noLabel: Boolean,
     label: {
       default: 'Dato',
       type: String
@@ -50,15 +52,10 @@
       default: null,
       type: Date
     },
-<<<<<<< HEAD
-    preselectedDate: Date,
-    noLabel: Boolean
-=======
     disabledFrom: {
       default: null,
       type: Date
     }
->>>>>>> afcebb7d
   },
   data () {
     return {
