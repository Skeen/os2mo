<template>
  <div class="form-group col">
<<<<<<< HEAD
    <label v-if="!noLabel">Engagementstype</label>
=======
    <label>{{label}}</label>
>>>>>>> afcebb7d
    <select 
      class="form-control col" 
      v-model="selected"
      @change="updateEngagementType()"
    >
      <option disabled>{{label}}</option>
      <option 
        v-for="etype in engagementTypes" 
        v-bind:key="etype.uuid"
        :value="etype"
      >
        {{etype.name}}
      </option>
    </select>
  </div>
</template>

<script>
import Facet from '../api/Facet'

export default {
  props: {
    value: Object,
    preselected: String,
    noLabel: Boolean,
    orgUuid: String
  },
  data () {
    return {
      label: 'Engagementstype',
      selected: {},
      engagementTypes: []
    }
  },
  watch: {
    orgUuid () {
      this.getEngagementTypes()
    }
  },
  methods: {
    getEngagementTypes () {
      let vm = this
      Facet.engagementTypes(this.orgUuid)
      .then(response => {
        vm.engagementTypes = response
      })
    },

    updateEngagementType () {
      this.$emit('input', this.selected)
    }
  }
}
</script>

<!-- Add "scoped" attribute to limit CSS to this component only -->
<style scoped>

</style><|MERGE_RESOLUTION|>--- conflicted
+++ resolved
@@ -1,10 +1,6 @@
 <template>
   <div class="form-group col">
-<<<<<<< HEAD
-    <label v-if="!noLabel">Engagementstype</label>
-=======
-    <label>{{label}}</label>
->>>>>>> afcebb7d
+    <label v-if="!noLabel">{{label}}</label>
     <select 
       class="form-control col" 
       v-model="selected"
@@ -58,9 +54,4 @@
     }
   }
 }
-</script>
-
-<!-- Add "scoped" attribute to limit CSS to this component only -->
-<style scoped>
-
-</style>+</script>