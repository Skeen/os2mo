--- conflicted
+++ resolved
@@ -21,12 +21,8 @@
   let today = moment()
 
   await t
-<<<<<<< HEAD
     .setTestSpeed(0.8)
     .hover('#mo-workflow', { offsetX: 10, offsetY: 140 })
-=======
-    .hover('#mo-workflow', {offsetX: 10, offsetY: 140})
->>>>>>> d0af513f
     .click('.btn-employee-moveMany')
 
     .expect(dialog.exists).ok('Opened dialog')
@@ -39,24 +35,15 @@
     .expect(fromInput.value).eql(today.format('DD-MM-YYYY'))
 
     .click(parentFromInput)
-<<<<<<< HEAD
-    .click(dialog.find('.from-unit .item .link-color')
-      .withText('Ballerup Kommune'))
-
-    .click(parentToInput)
-    .click(dialog.find('.to-unit .item .link-color')
-      .withText('Ballerup Bibliotek'))
-=======
     .click(dialog.find('.from-unit span.tree-anchor')
-           .withText('Hjørring'))
+      .withText('Hjørring'))
 
     .click(parentToInput)
     .click(dialog.find('.to-unit .tree-node')
-           .withText('Hjørring')
-           .find('.tree-arrow'))
+      .withText('Hjørring')
+      .find('.tree-arrow'))
     .click(dialog.find('.to-unit span.tree-anchor')
-           .withText('Social og sundhed'))
->>>>>>> d0af513f
+      .withText('Social og sundhed'))
 
     .click(checkboxInput)
 
