--- conflicted
+++ resolved
@@ -163,6 +163,14 @@
           let vm = this
           this.isLoading = true
 
+          let create = [].concat(this.engagement, this.address, this.association, this.role, this.itSystem, this.manager)
+
+          create.forEach(e => {
+            if (!e.validity) {
+              e.validity = this.engagement.validity
+            }
+          })
+
           let newEmployee = {
             name: this.employee.name,
             cpr_no: this.employee.cpr_no,
@@ -179,30 +187,6 @@
                 vm.$refs.employeeCreate.hide()
                 vm.$router.push({name: 'EmployeeDetail', params: {uuid: employeeUuid}})
               }
-<<<<<<< HEAD
-=======
-
-              let create = [].concat(this.engagement, this.address, this.association, this.role, this.itSystem, this.manager)
-
-              create.forEach(e => {
-                e.person = {uuid: employeeUuid}
-
-                if (!e.validity) {
-                  e.validity = this.engagement.validity
-                }
-              })
-
-              Employee.create(create)
-                .then(response => {
-                  vm.isLoading = false
-                  if (response.error) {
-                    vm.backendValidationError = response.error_key
-                  } else {
-                    vm.$refs.employeeCreate.hide()
-                    vm.$router.push({name: 'EmployeeDetail', params: {uuid: employeeUuid}})
-                  }
-                })
->>>>>>> a335b425
             })
         } else {
           this.$validator.validateAll()
