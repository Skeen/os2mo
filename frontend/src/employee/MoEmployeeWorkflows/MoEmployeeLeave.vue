<template>
  <b-modal 
    id="employeeLeave" 
    size="lg" 
    :title="$t('workflows.employee.leave')"
    ref="employeeLeave"
    hide-footer 
    lazy
    no-close-on-backdrop
    @hidden="resetData"
  >
    <form @submit.stop.prevent="createLeave">
      <mo-employee-picker v-model="employee" required/>
      {{employee}}
{{validity}}
      <mo-leave-entry class="mt-3" v-model="leave"/>

      <div class="alert alert-danger" v-if="backendValidationError">
        {{$t('alerts.error.' + backendValidationError)}}
      </div>
      
      <div class="float-right">
        <button-submit :is-loading="isLoading"/>
      </div>
    </form>
  </b-modal>
</template>

<script>
  /**
   * A employee create leave component.
   */

  import Employee from '@/api/Employee'
  import MoEmployeePicker from '@/components/MoPicker/MoEmployeePicker'
  import MoLeaveEntry from '@/components/MoEntry/MoLeaveEntry'
  import ButtonSubmit from '@/components/ButtonSubmit'
  import { SET_EMPLOYEE, GET_EMPLOYEE, SET_VALIDITY, GET_VALIDITY } from '@/vuex/actions/employeeLeave'

  export default {
      /**
       * Requesting a new validator scope to its children.
       */
    $_veeValidate: {
      validator: 'new'
    },

    components: {
      MoEmployeePicker,
      MoLeaveEntry,
      ButtonSubmit
    },

    data () {
      return {
      /**
        * The leave, employee, isLoading, backendValidationError component value.
        * Used to detect changes and restore the value.
        */
        leave: {},
        isLoading: false,
<<<<<<< HEAD
        backendValidationError: null
=======
        backendValidationError: null,
        employee: {},
        leave: {
          person: null,
          validity: {}
        }
>>>>>>> 79354ca4
      }
    },

    computed: {
      /**
       * Get and set a employee.
       */
      employee: {
        get () { return this.$store.getters['employeeLeave/' + GET_EMPLOYEE] },
        set (value) { this.$store.commit('employeeLeave/' + SET_EMPLOYEE, value) }
      },

      validity: {
        get () { return this.$store.getters['employeeLeave/' + GET_VALIDITY] },
        set (value) { this.$store.commit('employeeLeave/' + SET_VALIDITY, value) }
      },

      /**
       * Loop over all contents of the fields object and check if they exist and valid.
       */
      formValid () {
        return Object.keys(this.fields).every(field => {
          return this.fields[field] && this.fields[field].valid
        })
      }
    },

    watch: {
      /**
       * Called whenever the selected person changes
       */
      employee: {
        handler (newVal) {
          this.leave.person = newVal
        },
        deep: true
      }
    },

    methods: {
      /**
       * Resets the data fields.
       */
      resetData () {
        Object.assign(this.$data, this.$options.data())
      },

      /**
       * Create leave and check if the data fields are valid.
       * Then throw a error if not.
       */
      createLeave (evt) {
        evt.preventDefault()
        if (this.formValid) {
          let vm = this
          vm.isLoading = true
          Employee.leave([this.leave])
            .then(response => {
              vm.isLoading = false
              if (response.error) {
                vm.backendValidationError = response.error_key
              } else {
                vm.$refs.employeeLeave.hide()
              }
            })
        } else {
          this.$validator.validateAll()
        }
      }
    }
  }
</script><|MERGE_RESOLUTION|>--- conflicted
+++ resolved
@@ -11,8 +11,7 @@
   >
     <form @submit.stop.prevent="createLeave">
       <mo-employee-picker v-model="employee" required/>
-      {{employee}}
-{{validity}}
+
       <mo-leave-entry class="mt-3" v-model="leave"/>
 
       <div class="alert alert-danger" v-if="backendValidationError">
@@ -57,18 +56,12 @@
         * The leave, employee, isLoading, backendValidationError component value.
         * Used to detect changes and restore the value.
         */
-        leave: {},
         isLoading: false,
-<<<<<<< HEAD
-        backendValidationError: null
-=======
         backendValidationError: null,
-        employee: {},
         leave: {
           person: null,
           validity: {}
         }
->>>>>>> 79354ca4
       }
     },
 
