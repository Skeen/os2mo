<template>
  <b-modal
    id="orgUnitRename"
    ref="orgUnitRename"
    size="lg"
    :title="$t('workflows.organisation.rename_unit')"
    @hidden="resetData"
    hide-footer
    lazy
    no-close-on-backdrop
  >
    <form @submit.stop.prevent="renameOrganisationUnit">
      <div class="form-row">
        <mo-organisation-unit-picker
<<<<<<< HEAD
          label="Enhed"
=======
          :label="$t('input_fields.select_unit')" 
>>>>>>> 6c7ed6b8
          class="col"
          v-model="original"
          required
        />
      </div>

      <div class="form-row">
        <mo-input
          v-model="rename.data.name"
          :label="$t('input_fields.new_name')"
          required
        />
      </div>

      <div class="form-row">
        <mo-date-picker-range
          class="col"
          v-model="rename.data.validity"
        />
      </div>

      <div class="alert alert-danger" v-if="compareName">
        {{$t('alerts.error.COMPARE_ORG_RENAME_NAMES')}}
      </div>

      <div class="float-right">
        <button-submit :is-loading="isLoading"/>
      </div>
    </form>
  </b-modal>
</template>

<script>
/**
   * A organisation unit rename component.
   */

<<<<<<< HEAD
import OrganisationUnit from '@/api/OrganisationUnit'
import MoDatePickerRange from '@/components/MoDatePicker/MoDatePickerRange'
import MoOrganisationUnitPicker from '@/components/MoPicker/MoOrganisationUnitPicker'
import MoInput from '@/components/atoms/MoInput'
import ButtonSubmit from '@/components/ButtonSubmit'
import { mapGetters } from 'vuex'

export default {
  /**
       * Requesting a new validator scope to its children.
       */
  $_veeValidate: {
    validator: 'new'
  },
=======
  import OrganisationUnit from '@/api/OrganisationUnit'
  import MoDatePickerRange from '@/components/MoDatePicker/MoDatePickerRange'
  import MoOrganisationUnitPicker from '@/components/MoPicker/MoOrganisationUnitPicker'
  import MoInput from '@/components/atoms/MoInput'
  import ButtonSubmit from '@/components/ButtonSubmit'
  import ValidateForm from '@/mixins/ValidateForm'
  import ModalBase from '@/mixins/ModalBase'
  import { mapGetters } from 'vuex'
  
  export default {
    mixins: [ValidateForm, ModalBase],
>>>>>>> 6c7ed6b8

  components: {
    MoDatePickerRange,
    MoOrganisationUnitPicker,
    MoInput,
    ButtonSubmit
  },

  data () {
    return {
      /**
         * The rename, original, isLoading component value.
         * Used to detect changes and restore the value.
         */
      original: this.orgUnit,
      rename: {
        type: 'org_unit',
        data: {
          name: '',
          uuid: '',
          validity: {}
        }
      },
      isLoading: false
    }
  },

  computed: {
    /**
       * Get organisation unit
       */
    ...mapGetters({
      orgUnit: 'organisationUnit/GET_ORG_UNIT'
    }),

<<<<<<< HEAD
    /**
       * Loop over all contents of the fields object and check if they exist and valid.
       */
    formValid () {
      return Object.keys(this.fields).every(field => {
        return this.fields[field] && this.fields[field].valid
      })
    },

    /**
=======
      /**
>>>>>>> 6c7ed6b8
       * Compare if the unit names are identical.
       * If then return false.
       */
    compareName () {
      if (this.rename.data.name && this.original.name) {
        if (this.original.name == null) return true
        if (this.rename.data.name === this.original.name) return true
      }
      return false
    }
  },

  watch: {
    /**
       * Whenever orgUnit changes, this function will run.
       */
    orgUnit: {
      handler (val) {
        this.original = val
        if (val) {
          this.rename.data.uuid = val.uuid
        }
      },
      deep: true
    },
    original (val) {
      this.rename.data.uuid = val && val.uuid
    }
  },

  mounted () {
    /**
       * After the entire view has been rendered.
       * Set original to orgUnit.
       */
    this.original = this.orgUnit
  },

  methods: {
    /**
       * Resets the data fields name and validity.
       */
    resetData () {
      this.rename.data.name = ''
      this.rename.data.uuid = this.original && this.original.uuid
      this.rename.data.validity = {}
    },

    /**
       * Rename a organisation unit and check if the data fields are valid.
       * Then throw a error if not.
       */
    renameOrganisationUnit (evt) {
      evt.preventDefault()
      if (this.formValid) {
        let vm = this
        vm.isLoading = true

        if (vm.compareName) {
          vm.isLoading = false
          return false
        }
        OrganisationUnit.rename(this.rename)
          .then(response => {
            vm.isLoading = false
            vm.$refs.orgUnitRename.hide()
          })
          .catch(err => {
            console.log(err)
            vm.isLoading = false
          })
      } else {
        this.$validator.validateAll()
      }
    }
  }
}
</script><|MERGE_RESOLUTION|>--- conflicted
+++ resolved
@@ -12,11 +12,7 @@
     <form @submit.stop.prevent="renameOrganisationUnit">
       <div class="form-row">
         <mo-organisation-unit-picker
-<<<<<<< HEAD
-          label="Enhed"
-=======
           :label="$t('input_fields.select_unit')" 
->>>>>>> 6c7ed6b8
           class="col"
           v-model="original"
           required
@@ -54,22 +50,6 @@
    * A organisation unit rename component.
    */
 
-<<<<<<< HEAD
-import OrganisationUnit from '@/api/OrganisationUnit'
-import MoDatePickerRange from '@/components/MoDatePicker/MoDatePickerRange'
-import MoOrganisationUnitPicker from '@/components/MoPicker/MoOrganisationUnitPicker'
-import MoInput from '@/components/atoms/MoInput'
-import ButtonSubmit from '@/components/ButtonSubmit'
-import { mapGetters } from 'vuex'
-
-export default {
-  /**
-       * Requesting a new validator scope to its children.
-       */
-  $_veeValidate: {
-    validator: 'new'
-  },
-=======
   import OrganisationUnit from '@/api/OrganisationUnit'
   import MoDatePickerRange from '@/components/MoDatePicker/MoDatePickerRange'
   import MoOrganisationUnitPicker from '@/components/MoPicker/MoOrganisationUnitPicker'
@@ -81,7 +61,6 @@
   
   export default {
     mixins: [ValidateForm, ModalBase],
->>>>>>> 6c7ed6b8
 
   components: {
     MoDatePickerRange,
@@ -117,20 +96,7 @@
       orgUnit: 'organisationUnit/GET_ORG_UNIT'
     }),
 
-<<<<<<< HEAD
-    /**
-       * Loop over all contents of the fields object and check if they exist and valid.
-       */
-    formValid () {
-      return Object.keys(this.fields).every(field => {
-        return this.fields[field] && this.fields[field].valid
-      })
-    },
-
-    /**
-=======
       /**
->>>>>>> 6c7ed6b8
        * Compare if the unit names are identical.
        * If then return false.
        */
