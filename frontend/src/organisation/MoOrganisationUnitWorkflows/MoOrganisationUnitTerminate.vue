<template>
  <b-modal 
    id="orgUnitTerminate"
    ref="orgUnitTerminate"  
    size="lg" 
    :title="$t('workflows.organisation.terminate_unit')"
    @hidden="resetData"
    hide-footer 
    lazy
    no-close-on-backdrop
  >
    <form @submit.stop.prevent="endOrganisationUnit">
      <div class="form-row">
        <mo-organisation-unit-picker 
          :label="$tc('input_fields.unit', 1)" 
          class="col" 
          v-model="org_unit"
          required
        />

        <mo-date-picker
          :label="$t('input_fields.end_date')"
          :valid-dates="validDates"
<<<<<<< HEAD
          v-model="terminate.validity.from"
          required
        />
=======
          v-model="terminate.validity.to"
          required/>
>>>>>>> 74123819
      </div>

      <div class="mb-3" v-if="org_unit">
        <p>Følgende vil blive afsluttet for enheden:</p>
        <mo-organisation-detail-tabs 
          :uuid="org_unit.uuid" 
          timemachine-friendly
        />
      </div>

      <div class="alert alert-danger" v-if="backendValidationError">
        {{$t('alerts.error.' + backendValidationError)}}
      </div>

      <div class="float-right">
        <button-submit :is-loading="isLoading"/>
      </div>
    </form>
  </b-modal>
</template>

<script>
  /**
   * A organisation unit terminate component.
   */

  import OrganisationUnit from '@/api/OrganisationUnit'
  import MoDatePicker from '@/components/atoms/MoDatePicker'
  import MoOrganisationUnitPicker from '@/components/MoPicker/MoOrganisationUnitPicker'
  import ButtonSubmit from '@/components/ButtonSubmit'
  import MoOrganisationDetailTabs from '@/organisation/OrganisationDetailTabs'

  export default {
      /**
       * Requesting a new validator scope to its children.
       */
    $_veeValidate: {
      validator: 'new'
    },

    components: {
      MoDatePicker,
      MoOrganisationUnitPicker,
      ButtonSubmit,
      MoOrganisationDetailTabs
    },

    data () {
      return {
        /**
         * The terminate, org_unit, isLoading, backendValidationError component value.
         * Used to detect changes and restore the value.
         */
        org_unit: null,
        terminate: {
          validity: {}
        },
        isLoading: false,
        backendValidationError: null
      }
    },

    computed: {
      /**
       * Check if the organisation date are valid.
       */
      validDates () {
        return this.org_unit ? this.org_unit.validity : {}
      },

      /**
       * Loop over all contents of the fields object and check if they exist and valid.
       */
      formValid () {
        return Object.keys(this.fields).every(field => {
          return this.fields[field] && this.fields[field].valid
        })
      }
    },

    methods: {
      /**
       * Resets the data fields.
       */
      resetData () {
        Object.assign(this.$data, this.$options.data())
      },

      /**
       * Terminate a organisation unit and check if the data fields are valid.
       * Then throw a error if not.
       */
      endOrganisationUnit (evt) {
        evt.preventDefault()
        if (this.formValid) {
          let vm = this
          vm.isLoading = true
          OrganisationUnit.terminate(this.org_unit.uuid, this.terminate)
            .then(response => {
              vm.isLoading = false
              if (response.error) {
                vm.backendValidationError = response.error_key
              } else {
                vm.$refs.orgUnitTerminate.hide()
              }
            })
        } else {
          this.$validator.validateAll()
        }
      }
    }
  }
</script><|MERGE_RESOLUTION|>--- conflicted
+++ resolved
@@ -21,14 +21,9 @@
         <mo-date-picker
           :label="$t('input_fields.end_date')"
           :valid-dates="validDates"
-<<<<<<< HEAD
-          v-model="terminate.validity.from"
+          v-model="terminate.validity.to"
           required
         />
-=======
-          v-model="terminate.validity.to"
-          required/>
->>>>>>> 74123819
       </div>
 
       <div class="mb-3" v-if="org_unit">
