<template>
  <b-modal
    id="orgUnitCreate"
    size="lg"
    :title="$t('workflows.organisation.create_unit')"
    ref="orgUnitCreate"
    @hidden="resetData"
    hide-footer
    lazy
    no-close-on-backdrop
  >
    <form @submit.stop.prevent="createOrganisationUnit">
      <mo-organisation-unit-entry
        v-model="entry"
        :creating-date="true"
      />

      <h5 class="mt-3">{{$tc('workflows.employee.labels.address', 2)}}</h5>
      <mo-address-entry
        class="mt-3"
        v-model="postAddress"
        preselected-type="AdressePost"
        validity-hidden required
      />

      <mo-address-entry
        class="mt-3"
        v-model="phone"
        preselected-type="Telefon"
        validity-hidden
        required
      />

      <mo-add-many
        class="mt-3"
        :entry-component="addressEntry"
        :label="$tc('workflows.employee.labels.other_addresses')"
        v-model="addresses"
        validity-hidden
      />

      <div class="alert alert-danger" v-if="backendValidationError">
        {{$t('alerts.error.' + backendValidationError)}}
      </div>

      <div class="float-right">
        <button-submit :is-loading="isLoading"/>
      </div>
    </form>
  </b-modal>
</template>

<script>
/**
   * A organisation unit create component
   */

<<<<<<< HEAD
import OrganisationUnit from '@/api/OrganisationUnit'
import ButtonSubmit from '@/components/ButtonSubmit'
import MoOrganisationUnitEntry from '@/components/MoEntry/MoOrganisationUnitEntry'
import MoAddMany from '@/components/MoAddMany/MoAddMany'
import MoAddressEntry from '@/components/MoEntry/MoAddressEntry'

export default {
  /**
       * Requesting a new validator scope to its children
       */
  $_veeValidate: {
    validator: 'new'
  },

  name: 'OrganisationUnitCreate',
=======
  import OrganisationUnit from '@/api/OrganisationUnit'
  import ButtonSubmit from '@/components/ButtonSubmit'
  import MoOrganisationUnitEntry from '@/components/MoEntry/MoOrganisationUnitEntry'
  import MoAddMany from '@/components/MoAddMany/MoAddMany'
  import MoAddressEntry from '@/components/MoEntry/MoAddressEntry'
  import ValidateForm from '@/mixins/ValidateForm'
  import ModalBase from '@/mixins/ModalBase'

  export default {
    name: 'OrganisationUnitCreate',
    mixins: [ValidateForm, ModalBase],
>>>>>>> 6c7ed6b8

  components: {
    ButtonSubmit,
    MoOrganisationUnitEntry,
    MoAddressEntry,
    MoAddMany
  },

  data () {
    return {
      /**
         * The entry, postAddress, phone, addresses, isLoading, backendValidationError component value.
         * Used to detect changes and restore the value.
         */
      entry: {
        validity: {}
      },
      addresses: [],
      postAddress: {},
      phone: {},
      isLoading: false,
      backendValidationError: null,

      /**
         * The addressEntry component.
         * Used to add MoAddressEntry component in `<mo-add-many/>`.
         */
      addressEntry: MoAddressEntry
    }
  },

<<<<<<< HEAD
  computed: {
    /**
       * Loop over all contents of the fields object and check if they exist and valid.
       */
    formValid () {
      return Object.keys(this.fields).every(field => {
        return this.fields[field] && this.fields[field].valid
      })
    }
  },

  methods: {
    /**
=======
    methods: {
      /**
>>>>>>> 6c7ed6b8
       * Resets the data fields.
       */
    resetData () {
      Object.assign(this.$data, this.$options.data())
    },

    /**
       * Create a organisation unit and check if the data fields are valid.
       * Then throw a error if not.
       */
    createOrganisationUnit (evt) {
      evt.preventDefault()
      if (this.formValid) {
        let vm = this
        this.isLoading = true

        this.addresses.push(this.postAddress, this.phone)
        this.entry.addresses = this.addresses

        OrganisationUnit.create(this.entry)
          .then(response => {
            vm.isLoading = false
            if (response.error) {
              vm.backendValidationError = response.error_key
            } else {
              vm.$refs.orgUnitCreate.hide()
            }
          })
      } else {
        this.$validator.validateAll()
      }
    }
  }
}
</script><|MERGE_RESOLUTION|>--- conflicted
+++ resolved
@@ -55,23 +55,6 @@
    * A organisation unit create component
    */
 
-<<<<<<< HEAD
-import OrganisationUnit from '@/api/OrganisationUnit'
-import ButtonSubmit from '@/components/ButtonSubmit'
-import MoOrganisationUnitEntry from '@/components/MoEntry/MoOrganisationUnitEntry'
-import MoAddMany from '@/components/MoAddMany/MoAddMany'
-import MoAddressEntry from '@/components/MoEntry/MoAddressEntry'
-
-export default {
-  /**
-       * Requesting a new validator scope to its children
-       */
-  $_veeValidate: {
-    validator: 'new'
-  },
-
-  name: 'OrganisationUnitCreate',
-=======
   import OrganisationUnit from '@/api/OrganisationUnit'
   import ButtonSubmit from '@/components/ButtonSubmit'
   import MoOrganisationUnitEntry from '@/components/MoEntry/MoOrganisationUnitEntry'
@@ -83,7 +66,6 @@
   export default {
     name: 'OrganisationUnitCreate',
     mixins: [ValidateForm, ModalBase],
->>>>>>> 6c7ed6b8
 
   components: {
     ButtonSubmit,
@@ -115,24 +97,8 @@
     }
   },
 
-<<<<<<< HEAD
-  computed: {
-    /**
-       * Loop over all contents of the fields object and check if they exist and valid.
-       */
-    formValid () {
-      return Object.keys(this.fields).every(field => {
-        return this.fields[field] && this.fields[field].valid
-      })
-    }
-  },
-
-  methods: {
-    /**
-=======
     methods: {
       /**
->>>>>>> 6c7ed6b8
        * Resets the data fields.
        */
     resetData () {
