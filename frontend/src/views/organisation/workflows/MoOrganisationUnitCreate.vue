--- conflicted
+++ resolved
@@ -24,12 +24,11 @@
         required
       />
 
-<<<<<<< HEAD
       <div class="mt-3 form-row">
-        <mo-org-unit-address-entry
-          class="col"
+         <mo-org-unit-address-entry
+          class="mt-3"
           v-model="phone"
-          preselected-type="Telefon"
+          preselected-type="PhoneUnit"
           validity-hidden
           required
         />
@@ -42,15 +41,6 @@
           required
         />
       </div>
-=======
-      <mo-org-unit-address-entry
-        class="mt-3"
-        v-model="phone"
-        preselected-type="PhoneUnit"
-        validity-hidden
-        required
-      />
->>>>>>> 1f339dd6
 
       <mo-add-many
         class="mt-3"
