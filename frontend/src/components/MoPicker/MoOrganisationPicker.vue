--- conflicted
+++ resolved
@@ -23,14 +23,9 @@
    * A organisation picker component.
    */
 
-<<<<<<< HEAD
 import Organisation from '@/api/Organisation'
 import { EventBus } from '@/EventBus'
-=======
-  import Organisation from '@/api/Organisation'
-  import { EventBus } from '@/EventBus'
-  import { mapGetters } from 'vuex'
->>>>>>> 90299f14
+import { mapGetters } from 'vuex'
 
 export default {
   name: 'MoOrganisationPicker',
@@ -75,8 +70,12 @@
     }
   },
 
-<<<<<<< HEAD
   computed: {
+    ...mapGetters({
+      currentUnit: 'organisationUnit/GET_ORG_UNIT',
+      currentEmployee: 'employee/GET_EMPLOYEE'
+    }),
+
     orderedListOptions () {
       return this.orgs.slice().sort((a, b) => {
         if (a.name < b.name) {
@@ -89,26 +88,6 @@
       })
     }
   },
-=======
-    computed: {
-      ...mapGetters({
-        currentUnit: 'organisationUnit/GET_ORG_UNIT',
-        currentEmployee: 'employee/GET_EMPLOYEE'
-      }),
-
-      orderedListOptions () {
-        return this.orgs.slice().sort((a, b) => {
-          if (a.name < b.name) {
-            return -1
-          }
-          if (a.name > b.name) {
-            return 1
-          }
-          return 0
-        })
-      }
-    },
->>>>>>> 90299f14
 
   mounted () {
     /**
@@ -130,35 +109,31 @@
       this.$emit('input', newVal)
     },
 
-<<<<<<< HEAD
+    currentEmployee: {
+      handler (val) {
+        if (val.org) {
+          if (!this.selectedOrganisation ||
+                val.org_uuid !== this.selectedOrganisation.uuid) {
+            this.selectedOrganisation = val.org
+          }
+        }
+      },
+      deep: true
+    },
+
+    currentUnit: {
+      handler (val) {
+        if (val.org) {
+          if (!this.selectedOrganisation ||
+                val.org_uuid !== this.selectedOrganisation.uuid) {
+            this.selectedOrganisation = val.org
+          }
+        }
+      },
+      deep: true
+    },
+
     /**
-=======
-      currentEmployee: {
-        handler (val) {
-          if (val.org) {
-            if (!this.selectedOrganisation ||
-                val.org_uuid !== this.selectedOrganisation.uuid) {
-              this.selectedOrganisation = val.org
-            }
-          }
-        },
-        deep: true
-      },
-
-      currentUnit: {
-        handler (val) {
-          if (val.org) {
-            if (!this.selectedOrganisation ||
-                val.org_uuid !== this.selectedOrganisation.uuid) {
-              this.selectedOrganisation = val.org
-            }
-          }
-        },
-        deep: true
-      },
-
-      /**
->>>>>>> 90299f14
        * Whenever atDate change, update.
        */
     atDate () {
@@ -170,32 +145,19 @@
     /**
        * Get all organisations for this atDate.
        */
-<<<<<<< HEAD
     getAll () {
       let vm = this
       Organisation.getAll(this.atDate)
         .then(response => {
           vm.orgs = response
-          if (!vm.selectedOrganisation) {
-            vm.selectedOrganisation = response[0]
-          }
-        })
-    },
-=======
-      getAll () {
-        let vm = this
-        Organisation.getAll(this.atDate)
-          .then(response => {
-            vm.orgs = response
 
-            let org = ((vm.currentUnit && vm.currentUnit.org) ||
+          let org = ((vm.currentUnit && vm.currentUnit.org) ||
                        (vm.currentEmployee && vm.currentEmployee.org) ||
                        response[0])
 
-            vm.selectedOrganisation = org
-          })
-      },
->>>>>>> 90299f14
+          vm.selectedOrganisation = org
+        })
+    },
 
     /**
        * Resets the route back to base.
