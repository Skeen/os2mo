<template>
  <div class="form-group">
    <label :for="nameId">{{ label }}</label>
    <input
      :name="nameId"
      :id="nameId"
<<<<<<< HEAD
      data-vv-as="Enhed"
=======
      :data-vv-as="label" 
>>>>>>> 6c7ed6b8
      :ref="nameId"
      type="text"
      class="form-control"
      autocomplete="off"
      :placeholder="label"
      v-model="orgName"
      @click.stop="toggleTree()"
      v-validate="{required: required}"
    >

    <div class="mo-input-group" v-show="showTree">
      <mo-tree-view
        v-model="selectedSuperUnit"
        :org-uuid="orgUuid"
      />
    </div>

    <span v-show="errors.has(nameId)" class="text-danger">
      {{ errors.first(nameId) }}
    </span>
  </div>
</template>

<script>
/**
   * A organisation unit picker component.
   */

import OrganisationUnit from '@/api/OrganisationUnit'
import MoTreeView from '@/components/MoTreeView/MoTreeView'
import { mapGetters } from 'vuex'

export default {
  name: 'MoOrganisationUnitPicker',

  components: {
    MoTreeView
  },

  /**
       * Validator scope, sharing all errors and validation state.
       */
  inject: {
    $validator: '$validator'
  },

  props: {
    /**
       * Create two-way data bindings with the component.
       */
    value: Object,

    /**
       * Defines a default label name.
       */
<<<<<<< HEAD
    label: {
      default: 'Angiv overenhed',
      type: String
    },
=======
      label: String,
>>>>>>> 6c7ed6b8

    /**
       * This boolean property disable the value.
       */
    isDisabled: Boolean,

    /**
       * This boolean property requires a valid name.
       */
    required: Boolean
  },

  data () {
    return {
      /**
       * The selectedSuperUnit, showTree, orgName component value.
       * Used to detect changes and restore the value.
       */
      selectedSuperUnit: null,
      showTree: false,
      orgName: null
    }
  },

  computed: {
    /**
       * Get organisation uuid.
       */
    ...mapGetters({
      orgUuid: 'organisation/getUuid'
    }),

    /**
       * Get name `org-unit`.
       */
    nameId () {
      return 'org-unit-' + this._uid
    },

    /**
       * When its not disable, make it required.
       */
    isRequired () {
      if (this.isDisabled) return false
      return this.required
    }
  },

  watch: {
    /**
       * Whenever selectedSuperUnit change, update newVal.
       */
    selectedSuperUnit (newVal) {
      this.orgName = newVal.name
      this.$validator.validate(this.nameId)
      this.$refs[this.nameId].blur()

      this.$emit('input', newVal)
      this.showTree = false
    }
  },

  mounted () {
    /**
       * Called after the instance has been mounted.
       * Set selectedSuperUnit as value.
       */
    this.selectedSuperUnit = this.value || this.selectedSuperUnit
  },

  methods: {
    /**
       * Get selected oraganisation unit.
       */
    getSelectedOrganistionUnit () {
      this.orgUnit = OrganisationUnit.getSelectedOrganistionUnit()
    },

    /**
       * Set showTree to not show.
       */
    toggleTree () {
      this.showTree = !this.showTree
    }
  }
}
</script>

<style scoped>
  .form-group {
    position: relative;
  }
  .mo-input-group {
    z-index: 999;
    background-color: #fff;
    width: 100%;
    padding: 0.375rem 0.75rem;
    position: absolute;
    border: 1px solid #ced4da;
    border-radius: 0 0 0.25rem;
    transition: border-color ease-in-out 0.15s, box-shadow ease-in-out 0.15s;
  }
</style><|MERGE_RESOLUTION|>--- conflicted
+++ resolved
@@ -4,11 +4,7 @@
     <input
       :name="nameId"
       :id="nameId"
-<<<<<<< HEAD
-      data-vv-as="Enhed"
-=======
       :data-vv-as="label" 
->>>>>>> 6c7ed6b8
       :ref="nameId"
       type="text"
       class="form-control"
@@ -64,14 +60,7 @@
     /**
        * Defines a default label name.
        */
-<<<<<<< HEAD
-    label: {
-      default: 'Angiv overenhed',
-      type: String
-    },
-=======
       label: String,
->>>>>>> 6c7ed6b8
 
     /**
        * This boolean property disable the value.
