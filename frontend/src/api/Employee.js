import Service from './HttpCommon'
import { EventBus } from '@/EventBus'
import store from '@/vuex/store'

export default {

  history (uuid) {
    return Service.get(`/e/${uuid}/history/`)
      .then(response => {
        return response.data
      })
  },

  /**
   * Get engagement details for employee
   * @param {String} uuid - employee uuid
   * @see getDetail
   */
  getEngagementDetails (uuid, validity) {
    return this.getDetail(uuid, 'engagement', validity)
  },

  /**
   * Base call for getting details.
   * @param {String} uuid - employee uuid
   * @param {String} detail - Name of the detail
   * @returns {Array} A list of options for the detail
   */
  getDetail (uuid, detail, validity) {
    validity = validity || 'present'
    return Service.get(`/e/${uuid}/details/${detail}?validity=${validity}`)
      .then(response => {
        return response.data
      })
      .catch(error => {
        store.commit('log/newError', { type: 'ERROR', value: error.response })
      })
  },

  new (employee) {
    return Service.post('/e/create', employee)
      .then(response => {
        let employeeUuid = response.data
        if (Array.isArray(response.data)) {
          employeeUuid = response.data[0]
        }
        if (response.data.error) {
          return response.data
        }
        store.commit('log/newWorkLog', { type: 'EMPLOYEE_CREATE', value: employeeUuid })
        return employeeUuid
      })
      .catch(error => {
        store.commit('log/newError', { type: 'ERROR', value: error.response.data })
        return error.response.data
      })
  },

  /**
   * Create a new employee
   * @param {String} uuid - employee uuid
   * @param {Array} create - A list of elements to create
   * @returns {Object} employee uuid
   */
  createEntry (create) {
    return Service.post('/details/create', create)
      .then(response => {
        EventBus.$emit('employee-changed')
        return response
      })
      .catch(error => {
        EventBus.$emit('employee-changed')
        store.commit('log/newError', { type: 'ERROR', value: error.response })
        return error.response
      })
  },

  create (create) {
    return this.createEntry(create)
      .then(response => {
        if (response.data.error) {
          return response.data
        }
        store.commit('log/newWorkLog', { type: 'EMPLOYEE_CREATE', value: response.data })
        return response.data
      })
  },

  leave (leave) {
    return this.createEntry(leave)
      .then(response => {
        if (response.data.error) {
          return response.data
        }
        store.commit('log/newWorkLog', { type: 'EMPLOYEE_LEAVE', value: response.data })
        return response.data
      })
  },

  /**
   * Edit an employee
   * @param {String} uuid - employee uuid
   * @param {Array} edit - A list of elements to edit
   * @returns {Object} employeee uuid
   */
  edit (edit) {
    return Service.post('/details/edit', edit)
      .then(response => {
        EventBus.$emit('employee-changed')
        store.commit('log/newWorkLog', { type: 'EMPLOYEE_EDIT', value: response.data })
        return response.data
      })
      .catch(error => {
        store.commit('log/newError', { type: 'ERROR', value: error.response.data })
        return error.response.data
      })
  },

  move (move) {
    return this.edit(move)
      .then(response => {
        store.commit('log/newWorkLog', { type: 'EMPLOYEE_MOVE', value: response })
        return response
      })
<<<<<<< HEAD
=======
  },

  /**
   * End an employee
   * @param {String} uuid - employee uuid
   * @param {Object} end - Object containing the end date
   * @returns {Object} employee uuid
   */
  terminate (uuid, end) {
    return Service.post(`/e/${uuid}/terminate`, end)
      .then(response => {
        EventBus.$emit('employee-changed')
        store.commit('log/newWorkLog', { type: 'EMPLOYEE_TERMINATE', value: response.data })
        return response.data
      })
      .catch(error => {
        store.commit('log/newError', { type: 'ERROR', value: error.response })
        return error.response
      })
>>>>>>> 2e3e2b98
  }
}<|MERGE_RESOLUTION|>--- conflicted
+++ resolved
@@ -122,27 +122,5 @@
         store.commit('log/newWorkLog', { type: 'EMPLOYEE_MOVE', value: response })
         return response
       })
-<<<<<<< HEAD
-=======
-  },
-
-  /**
-   * End an employee
-   * @param {String} uuid - employee uuid
-   * @param {Object} end - Object containing the end date
-   * @returns {Object} employee uuid
-   */
-  terminate (uuid, end) {
-    return Service.post(`/e/${uuid}/terminate`, end)
-      .then(response => {
-        EventBus.$emit('employee-changed')
-        store.commit('log/newWorkLog', { type: 'EMPLOYEE_TERMINATE', value: response.data })
-        return response.data
-      })
-      .catch(error => {
-        store.commit('log/newError', { type: 'ERROR', value: error.response })
-        return error.response
-      })
->>>>>>> 2e3e2b98
   }
 }